# Using TPOT

## What to expect from AutoML software

Automated machine learning (AutoML) takes a higher-level approach to machine learning than most practitioners are used to,
so we've gathered a handful of guidelines on what to expect when running AutoML software such as TPOT.

<h5>AutoML algorithms aren't intended to run for only a few minutes</h5>

Of course, you *can* run TPOT for only a few minutes and it will find a reasonably good pipeline for your dataset.
However, if you don't run TPOT for long enough, it may not find the best possible pipeline for your dataset. It may even not
find any suitable pipeline at all, in which case a `RuntimeError('A pipeline has not yet been optimized. Please call fit() first.')`
will be raised.
Often it is worthwhile to run multiple instances of TPOT in parallel for a long time (hours to days) to allow TPOT to thoroughly search
the pipeline space for your dataset.

<h5>AutoML algorithms can take a long time to finish their search</h5>

AutoML algorithms aren't as simple as fitting one model on the dataset; they are considering multiple machine learning algorithms
(random forests, linear models, SVMs, etc.) in a pipeline with multiple preprocessing steps (missing value imputation, scaling,
PCA, feature selection, etc.), the hyperparameters for all of the models and preprocessing steps, as well as multiple ways
to ensemble or stack the algorithms within the pipeline.

As such, TPOT will take a while to run on larger datasets, but it's important to realize why. With the default TPOT settings
(100 generations with 100 population size), TPOT will evaluate 10,000 pipeline configurations before finishing.
To put this number into context, think about a grid search of 10,000 hyperparameter combinations for a machine learning algorithm
and how long that grid search will take. That is 10,000 model configurations to evaluate with 10-fold cross-validation,
which means that roughly 100,000 models are fit and evaluated on the training data in one grid search.
That's a time-consuming procedure, even for simpler models like decision trees.

Typical TPOT runs will take hours to days to finish (unless it's a small dataset), but you can always interrupt
the run partway through and see the best results so far. TPOT also [provides](/tpot/api/) a `warm_start` parameter that
lets you restart a TPOT run from where it left off.

<h5>AutoML algorithms can recommend different solutions for the same dataset</h5>

If you're working with a reasonably complex dataset or run TPOT for a short amount of time, different TPOT runs
may result in different pipeline recommendations. TPOT's optimization algorithm is stochastic in nature, which means
that it uses randomness (in part) to search the possible pipeline space. When two TPOT runs recommend different
pipelines, this means that the TPOT runs didn't converge due to lack of time *or* that multiple pipelines
perform more-or-less the same on your dataset.

This is actually an advantage over fixed grid search techniques: TPOT is meant to be an assistant that gives
you ideas on how to solve a particular machine learning problem by exploring pipeline configurations that you
might have never considered, then leaves the fine-tuning to more constrained parameter tuning techniques such
as grid search.


## TPOT with code

We've taken care to design the TPOT interface to be as similar as possible to scikit-learn.

TPOT can be imported just like any regular Python module. To import TPOT, type:

```Python
from tpot import TPOTClassifier
```

then create an instance of TPOT as follows:

```Python
pipeline_optimizer = TPOTClassifier()
```

It's also possible to use TPOT for regression problems with the `TPOTRegressor` class. Other than the class name,
a `TPOTRegressor` is used the same way as a `TPOTClassifier`. You can read more about the `TPOTClassifier` and `TPOTRegressor` classes in the [API documentation](/tpot/api/).

Some example code with custom TPOT parameters might look like:

```Python
pipeline_optimizer = TPOTClassifier(generations=5, population_size=20, cv=5,
                                    random_state=42, verbosity=2)
```

Now TPOT is ready to optimize a pipeline for you. You can tell TPOT to optimize a pipeline based on a data set with the `fit` function:

```Python
pipeline_optimizer.fit(X_train, y_train)
```

The `fit` function initializes the genetic programming algorithm to find the highest-scoring pipeline based on average k-fold cross-validation
Then, the pipeline is trained on the entire set of provided samples, and the TPOT instance can be used as a fitted model.

You can then proceed to evaluate the final pipeline on the testing set with the `score` function:

```Python
print(pipeline_optimizer.score(X_test, y_test))
```

Finally, you can tell TPOT to export the corresponding Python code for the optimized pipeline to a text file with the `export` function:

```Python
pipeline_optimizer.export('tpot_exported_pipeline.py')
```

Once this code finishes running, `tpot_exported_pipeline.py` will contain the Python code for the optimized pipeline.

Below is a full example script using TPOT to optimize a pipeline, score it, and export the best pipeline to a file.

```Python
from tpot import TPOTClassifier
from sklearn.datasets import load_digits
from sklearn.model_selection import train_test_split

digits = load_digits()
X_train, X_test, y_train, y_test = train_test_split(digits.data, digits.target,
                                                    train_size=0.75, test_size=0.25)

pipeline_optimizer = TPOTClassifier(generations=5, population_size=20, cv=5,
                                    random_state=42, verbosity=2)
pipeline_optimizer.fit(X_train, y_train)
print(pipeline_optimizer.score(X_test, y_test))
pipeline_optimizer.export('tpot_exported_pipeline.py')
```

Check our [examples](/tpot/examples/) to see TPOT applied to some specific data sets.

## TPOT on the command line

To use TPOT via the command line, enter the following command with a path to the data file:

```Shell
tpot /path_to/data_file.csv
```

An example command-line call to TPOT may look like:

```Shell
tpot data/mnist.csv -is , -target class -o tpot_exported_pipeline.py -g 5 -p 20 -cv 5 -s 42 -v 2
```

TPOT offers several arguments that can be provided at the command line. To see brief descriptions of these arguments,
enter the following command:

```Shell
tpot --help
```

Detailed descriptions of the command-line arguments are below.

<table>
<tr>
<th>Argument</th>
<th>Parameter</th>
<th width="15%">Valid values</th>
<th>Effect</th>
</tr>
<tr>
<td>-is</td>
<td>INPUT_SEPARATOR</td>
<td>Any string</td>
<td>Character used to separate columns in the input file.</td>
</tr>
<tr>
<td>-target</td>
<td>TARGET_NAME</td>
<td>Any string</td>
<td>Name of the target column in the input file.</td>
</tr>
<tr>
<td>-mode</td>
<td>TPOT_MODE</td>
<td>['classification', 'regression']</td>
<td>Whether TPOT is being used for a supervised classification or regression problem.</td>
</tr>
<tr>
<td>-o</td>
<td>OUTPUT_FILE</td>
<td>String path to a file</td>
<td>File to export the code for the final optimized pipeline.</td>
</tr>
<tr>
<td>-g</td>
<td>GENERATIONS</td>
<td>Any positive integer or None</td>
<td>Number of iterations to run the pipeline optimization process. It must be a positive number or None. If None, the parameter max_time_mins must be defined as the runtime limit. Generally, TPOT will work better when you give it more generations (and therefore time) to optimize the pipeline.
<br /><br />
TPOT will evaluate POPULATION_SIZE + GENERATIONS x OFFSPRING_SIZE pipelines in total.</td>
</tr>
<tr>
<td>-p</td>
<td>POPULATION_SIZE</td>
<td>Any positive integer</td>
<td>Number of individuals to retain in the GP population every generation. Generally, TPOT will work better when you give it more individuals (and therefore time) to optimize the pipeline.
<br /><br />
TPOT will evaluate POPULATION_SIZE + GENERATIONS x OFFSPRING_SIZE pipelines in total.</td>
</tr>
<tr>
<td>-os</td>
<td>OFFSPRING_SIZE</td>
<td>Any positive integer</td>
<td>Number of offspring to produce in each GP generation.
<br /><br />
By default, OFFSPRING_SIZE = POPULATION_SIZE.</td>
</tr>
<tr>
<td>-mr</td>
<td>MUTATION_RATE</td>
<td>[0.0, 1.0]</td>
<td>GP mutation rate in the range [0.0, 1.0]. This tells the GP algorithm how many pipelines to apply random changes to every generation.
<br /><br />
We recommend using the default parameter unless you understand how the mutation rate affects GP algorithms.</td>
</tr>
<tr>
<td>-xr</td>
<td>CROSSOVER_RATE</td>
<td>[0.0, 1.0]</td>
<td>GP crossover rate in the range [0.0, 1.0]. This tells the GP algorithm how many pipelines to "breed" every generation.
<br /><br />
We recommend using the default parameter unless you understand how the crossover rate affects GP algorithms.</td>
</tr>
<tr>
<td>-scoring</td>
<td>SCORING_FN</td>
<td>'accuracy', 'adjusted_rand_score', 'average_precision', 'balanced_accuracy',<br />'f1',
'f1_macro', 'f1_micro', 'f1_samples', 'f1_weighted', 'neg_log_loss', 'neg_mean_absolute_error',
'neg_mean_squared_error', 'neg_median_absolute_error', 'precision', 'precision_macro', 'precision_micro',
'precision_samples', 'precision_weighted',<br />'r2', 'recall', 'recall_macro', 'recall_micro', 'recall_samples',
'recall_weighted', 'roc_auc', 'my_module.scorer_name*'</td>
<td>Function used to evaluate the quality of a given pipeline for the problem. By default, accuracy is used for classification and mean squared error (MSE) is used for regression.
<br /><br />
TPOT assumes that any function with "error" or "loss" in the name is meant to be minimized, whereas any other functions will be maximized.
<br /><br />
my_module.scorer_name: You can also specify your own function or a full python path to an existing one.
<br /><br />
See the section on <a href="#scoring-functions">scoring functions</a> for more details.</td>
</tr>
<tr>
<td>-cv</td>
<td>CV</td>
<td>Any integer > 1</td>
<td>Number of folds to evaluate each pipeline over in k-fold cross-validation during the TPOT optimization process.</td>
</tr>
<td>-sub</td>
<td>SUBSAMPLE</td>
<td>(0.0, 1.0]</td>
<td>Subsample ratio of the training instance. Setting it to 0.5 means that TPOT randomly collects half of training samples for pipeline optimization process.</td>
</tr>
<tr>
<td>-njobs</td>
<td>NUM_JOBS</td>
<td>Any positive integer or -1</td>
<td>Number of CPUs for evaluating pipelines in parallel during the TPOT optimization process.
<br /><br />
Assigning this to -1 will use as many cores as available on the computer. For n_jobs below -1, (n_cpus + 1 + n_jobs) are used. Thus for n_jobs = -2, all CPUs but one are used.</td>
</tr>
<tr>
<td>-maxtime</td>
<td>MAX_TIME_MINS</td>
<td>Any positive integer</td>
<td>How many minutes TPOT has to optimize the pipeline.
<br /><br />
How many minutes TPOT has to optimize the pipeline.If not None, this setting will allow TPOT to run until max_time_mins minutes elapsed and then stop. TPOT will stop earlier if generationsis set and all generations are already evaluated.</td>
</tr>
<tr>
<td>-maxeval</td>
<td>MAX_EVAL_MINS</td>
<td>Any positive float</td>
<td>How many minutes TPOT has to evaluate a single pipeline.
<br /><br />
Setting this parameter to higher values will allow TPOT to consider more complex pipelines but will also allow TPOT to run longer.</td>
</tr>
<tr>
<td>-s</td>
<td>RANDOM_STATE</td>
<td>Any positive integer</td>
<td>Random number generator seed for reproducibility.
<br /><br />
Set this seed if you want your TPOT run to be reproducible with the same seed and data set in the future.</td>
</tr>
<tr>
<td>-config</td>
<td>CONFIG_FILE</td>
<td>String or file path</td>
<td>Operators and parameter configurations in TPOT:
<br /><br />
<ul>
<li>Path for configuration file: TPOT will use the path to a configuration file for customizing the operators and parameters that TPOT uses in the optimization process</li>
<li>string 'TPOT light', TPOT will use a built-in configuration with only fast models and preprocessors</li>
<li>string 'TPOT MDR', TPOT will use a built-in configuration specialized for genomic studies</li>
<li>string 'TPOT sparse': TPOT will use a configuration dictionary with a one-hot encoder and the operators normally included in TPOT that also support sparse matrices.</li>
</ul>
See the <a href="../using/#built-in-tpot-configurations">built-in configurations</a> section for the list of configurations included with TPOT, and the <a href="../using/#customizing-tpots-operators-and-parameters">custom configuration</a> section for more information and examples of how to create your own TPOT configurations.
</td>
</tr>
<tr>
<td>-template</td>
<td>TEMPLATE</td>
<td>String</td>
<td>Template of predefined pipeline structure. The option is for specifying a desired structure for the machine learning pipeline evaluated in TPOT. So far this option only supports linear pipeline structure. Each step in the pipeline should be a main class of operators (Selector, Transformer, Classifier or Regressor) or a specific operator (e.g. `SelectPercentile`) defined in TPOT operator configuration. If one step is a main class, TPOT will randomly assign all subclass operators (subclasses of [`SelectorMixin`](https://github.com/scikit-learn/scikit-learn/blob/master/sklearn/feature_selection/base.py#L17), [`TransformerMixin`](https://scikit-learn.org/stable/modules/generated/sklearn.base.TransformerMixin.html), [`ClassifierMixin`](https://scikit-learn.org/stable/modules/generated/sklearn.base.ClassifierMixin.html) or [`RegressorMixin`](https://scikit-learn.org/stable/modules/generated/sklearn.base.RegressorMixin.html) in scikit-learn) to that step. Steps in the template are delimited by "-", e.g. "SelectPercentile-Transformer-Classifier". By default value of template is None, TPOT generates tree-based pipeline randomly.

See the <a href="../using/#template-option-in-tpot"> template option in tpot</a> section for more details.
</td>
</tr>
<tr>
<td>-memory</td>
<td>MEMORY</td>
<td>String or file path</td>
<td>If supplied, pipeline will cache each transformer after calling fit. This feature is used to avoid computing the fit transformers within a pipeline if the parameters and input data are identical with another fitted pipeline during optimization process. Memory caching mode in TPOT:
<br /><br />
<ul>
<li>Path for a caching directory: TPOT uses memory caching with the provided directory and TPOT does NOT clean the caching directory up upon shutdown.</li>
<li>string 'auto': TPOT uses memory caching with a temporary directory and cleans it up upon shutdown.</li>
</ul>
</td>
</tr>
<tr>
<td>-cf</td>
<td>CHECKPOINT_FOLDER</td>
<td>Folder path</td>
<td>
If supplied, a folder you created, in which tpot will periodically save pipelines in pareto front so far while optimizing.
<br /><br />
This is useful in multiple cases:
<ul>
<li>sudden death before tpot could save an optimized pipeline</li>
<li>progress tracking</li>
<li>grabbing a pipeline while tpot is working</li>
</ul>
<br /><br />
Example:
<br />
mkdir my_checkpoints
<br />
-cf ./my_checkpoints
</tr>
<tr>
<td>-es</td>
<td>EARLY_STOP</td>
<td>Any positive integer</td>
<td>
How many generations TPOT checks whether there is no improvement in optimization process.
<br /><br />
End optimization process if there is no improvement in the set number of generations.
</tr>
<tr>
<td>-v</td>
<td>VERBOSITY</td>
<td>{0, 1, 2, 3}</td>
<td>How much information TPOT communicates while it is running.
<br /><br />
0 = none, 1 = minimal, 2 = high, 3 = all.
<br /><br />
A setting of 2 or higher will add a progress bar during the optimization procedure.</td>
</tr>
<tr>
<td>-log</td>
<td>LOG</td>
<td>Folder path</td>
<td>Save progress content to a file.</td>
</tr>
<tr>
<td colspan=3>--no-update-check</td>
<td>Flag indicating whether the TPOT version checker should be disabled.</td>
</tr>
<tr>
<td colspan=3>--version</td>
<td>Show TPOT's version number and exit.</td>
</tr>
<tr>
<td colspan=3>--help</td>
<td>Show TPOT's help documentation and exit.</td>
</tr>
</table>

## Scoring functions

TPOT makes use of `sklearn.model_selection.cross_val_score` for evaluating pipelines, and as such offers the same support for scoring functions. There are two ways to make use of scoring functions with TPOT:

- You can pass in a string to the `scoring` parameter from the list above. Any other strings will cause TPOT to throw an exception.

- You can pass the callable object/function with signature `scorer(estimator, X, y)`, where `estimator` is trained estimator to use for scoring, `X` are features that will be passed to `estimator.predict` and `y` are target values for `X`. To do this, you should implement your own function. See the example below for further explanation.

```Python
from tpot import TPOTClassifier
from sklearn.datasets import load_digits
from sklearn.model_selection import train_test_split
from sklearn.metrics import make_scorer

digits = load_digits()
X_train, X_test, y_train, y_test = train_test_split(digits.data, digits.target,
                                                    train_size=0.75, test_size=0.25)
# Make a custom metric function
def my_custom_accuracy(y_true, y_pred):
    return float(sum(y_pred == y_true)) / len(y_true)

# Make a custom a scorer from the custom metric function
# Note: greater_is_better=False in make_scorer below would mean that the scoring function should be minimized.
my_custom_scorer = make_scorer(my_custom_accuracy, greater_is_better=True)

tpot = TPOTClassifier(generations=5, population_size=20, verbosity=2,
                      scoring=my_custom_scorer)
tpot.fit(X_train, y_train)
print(tpot.score(X_test, y_test))
tpot.export('tpot_digits_pipeline.py')
```

* **my_module.scorer_name**: You can also use a custom `score_func(y_true, y_pred)` or `scorer(estimator, X, y)` function through the command line by adding the argument `-scoring my_module.scorer` to your command-line call. TPOT will import your module and use the custom scoring function from there. TPOT will include your current working directory when importing the module, so you can place it in the same directory where you are going to run TPOT.
Example: `-scoring sklearn.metrics.auc` will use the function auc from sklearn.metrics module.

## Built-in TPOT configurations

TPOT comes with a handful of default operators and parameter configurations that we believe work well for optimizing machine learning pipelines. Below is a list of the current built-in configurations that come with TPOT.

<table>
<tr>
<th align="left">Configuration Name</th>
<th align="left">Description</th>
<th align="left">Operators</th>
</tr>

<tr>
<td>Default TPOT</td>
<td>TPOT will search over a broad range of preprocessors, feature constructors, feature selectors, models, and parameters to find a series of operators that minimize the error of the model predictions. Some of these operators are complex and may take a long time to run, especially on larger datasets.
<br /><br />
<strong>Note: This is the default configuration for TPOT.</strong> To use this configuration, use the default value (None) for the config_dict parameter.</td>
<td align="center"><a href="https://github.com/EpistasisLab/tpot/blob/master/tpot/config/classifier.py">Classification</a>
<br /><br />
<a href="https://github.com/EpistasisLab/tpot/blob/master/tpot/config/regressor.py">Regression</a></td>
</tr>

<tr>
<td>TPOT light</td>
<td>TPOT will search over a restricted range of preprocessors, feature constructors, feature selectors, models, and parameters to find a series of operators that minimize the error of the model predictions. Only simpler and fast-running operators will be used in these pipelines, so TPOT light is useful for finding quick and simple pipelines for a classification or regression problem.
<br /><br />
This configuration works for both the TPOTClassifier and TPOTRegressor.</td>
<td align="center"><a href="https://github.com/EpistasisLab/tpot/blob/master/tpot/config/classifier_light.py">Classification</a>
<br /><br />
<a href="https://github.com/EpistasisLab/tpot/blob/master/tpot/config/regressor_light.py">Regression</a></td>
</tr>

<tr>
<td>TPOT MDR</td>
<td>TPOT will search over a series of feature selectors and <a href="https://en.wikipedia.org/wiki/Multifactor_dimensionality_reduction">Multifactor Dimensionality Reduction</a> models to find a series of operators that maximize prediction accuracy. The TPOT MDR configuration is specialized for <a href="https://en.wikipedia.org/wiki/Genome-wide_association_study">genome-wide association studies (GWAS)</a>, and is described in detail online <a href="https://arxiv.org/abs/1702.01780">here</a>.
<br /><br />
Note that TPOT MDR may be slow to run because the feature selection routines are computationally expensive, especially on large datasets.</td>
<td align="center"><a href="https://github.com/EpistasisLab/tpot/blob/master/tpot/config/classifier_mdr.py">Classification</a>
<br /><br />
<a href="https://github.com/EpistasisLab/tpot/blob/master/tpot/config/regressor_mdr.py">Regression</a></td>
</tr>

<tr>
<td>TPOT sparse</td>
<td>TPOT uses a configuration dictionary with a one-hot encoder and the operators normally included in TPOT that also support sparse matrices.
<br /><br />
This configuration works for both the TPOTClassifier and TPOTRegressor.</td>
<td align="center"><a href="https://github.com/EpistasisLab/tpot/blob/master/tpot/config/classifier_sparse.py">Classification</a>
<br /><br />
<a href="https://github.com/EpistasisLab/tpot/blob/master/tpot/config/regressor_sparse.py">Regression</a></td>
</tr>

<tr>
<td>TPOT NN</td>
<td>TPOT uses the same configuration as "Default TPOT" plus additional neural network estimators written in PyTorch (currently only `tpot.builtins.PytorchLRClassifier` and `tpot.builtins.PytorchMLPClassifier`).
<br /><br />
Currently only classification is supported, but future releases will include regression estimators.</td>
<td align="center"><a href="https://github.com/EpistasisLab/tpot/blob/master/tpot/config/classifier_nn.py">Classification</a></td>
</tr>

<tr>
<td>TPOT cuML</td>
<td>TPOT will search over a restricted configuration using the GPU-accelerated estimators in <a href="https://github.com/rapidsai/cuml">RAPIDS cuML</a> and <a href="https://github.com/dmlc/xgboost">DMLC XGBoost</a>. This configuration requires an NVIDIA Pascal architecture or better GPU with compute capability 6.0+, and that the library cuML is installed. With this configuration, all model training and predicting will be GPU-accelerated.
<br /><br />
This configuration is particularly useful for medium-sized and larger datasets on which CPU-based estimators are a common bottleneck, and works for both the TPOTClassifier and TPOTRegressor.</td>
<td align="center"><a href="https://github.com/EpistasisLab/tpot/blob/master/tpot/config/classifier_cuml.py">Classification</a>
<br /><br />
<a href="https://github.com/EpistasisLab/tpot/blob/master/tpot/config/regressor_cuml.py">Regression</a></td>
</tr>

</table>

To use any of these configurations, simply pass the string name of the configuration to the `config_dict` parameter (or `-config` on the command line). For example, to use the "TPOT light" configuration:

```Python
from tpot import TPOTClassifier
from sklearn.datasets import load_digits
from sklearn.model_selection import train_test_split

digits = load_digits()
X_train, X_test, y_train, y_test = train_test_split(digits.data, digits.target,
                                                    train_size=0.75, test_size=0.25)

tpot = TPOTClassifier(generations=5, population_size=20, verbosity=2,
                      config_dict='TPOT light')
tpot.fit(X_train, y_train)
print(tpot.score(X_test, y_test))
tpot.export('tpot_digits_pipeline.py')

```

## Customizing TPOT's operators and parameters

Beyond the default configurations that come with TPOT, in some cases it is useful to limit the algorithms and parameters that TPOT considers. For that reason, we allow users to provide TPOT with a custom configuration for its operators and parameters.

The custom TPOT configuration must be in nested dictionary format, where the first level key is the path and name of the operator (e.g., `sklearn.naive_bayes.MultinomialNB`) and the second level key is the corresponding parameter name for that operator (e.g., `fit_prior`). The second level key should point to a list of parameter values for that parameter, e.g., `'fit_prior': [True, False]`.

For a simple example, the configuration could be:

```Python
tpot_config = {
    'sklearn.naive_bayes.GaussianNB': {
    },

    'sklearn.naive_bayes.BernoulliNB': {
        'alpha': [1e-3, 1e-2, 1e-1, 1., 10., 100.],
        'fit_prior': [True, False]
    },

    'sklearn.naive_bayes.MultinomialNB': {
        'alpha': [1e-3, 1e-2, 1e-1, 1., 10., 100.],
        'fit_prior': [True, False]
    }
}
```

in which case TPOT would only consider pipelines containing `GaussianNB`, `BernoulliNB`, `MultinomialNB`, and tune those algorithm's parameters in the ranges provided. This dictionary can be passed directly within the code to the `TPOTClassifier`/`TPOTRegressor` `config_dict` parameter, described above. For example:

```Python
from tpot import TPOTClassifier
from sklearn.datasets import load_digits
from sklearn.model_selection import train_test_split

digits = load_digits()
X_train, X_test, y_train, y_test = train_test_split(digits.data, digits.target,
                                                    train_size=0.75, test_size=0.25)

tpot_config = {
    'sklearn.naive_bayes.GaussianNB': {
    },

    'sklearn.naive_bayes.BernoulliNB': {
        'alpha': [1e-3, 1e-2, 1e-1, 1., 10., 100.],
        'fit_prior': [True, False]
    },

    'sklearn.naive_bayes.MultinomialNB': {
        'alpha': [1e-3, 1e-2, 1e-1, 1., 10., 100.],
        'fit_prior': [True, False]
    }
}

tpot = TPOTClassifier(generations=5, population_size=20, verbosity=2,
                      config_dict=tpot_config)
tpot.fit(X_train, y_train)
print(tpot.score(X_test, y_test))
tpot.export('tpot_digits_pipeline.py')
```

Command-line users must create a separate `.py` file with the custom configuration and provide the path to the file to the `tpot` call. For example, if the simple example configuration above is saved in `tpot_classifier_config.py`, that configuration could be used on the command line with the command:

```
tpot data/mnist.csv -is , -target class -config tpot_classifier_config.py -g 5 -p 20 -v 2 -o tpot_exported_pipeline.py
```

When using the command-line interface, the configuration file specified in the `-config` parameter *must* name its custom TPOT configuration `tpot_config`. Otherwise, TPOT will not be able to locate the configuration dictionary.

For more detailed examples of how to customize TPOT's operator configuration, see the default configurations for [classification](https://github.com/EpistasisLab/tpot/blob/master/tpot/config/classifier.py) and [regression](https://github.com/EpistasisLab/tpot/blob/master/tpot/config/regressor.py) in TPOT's source code.

Note that you must have all of the corresponding packages for the operators installed on your computer, otherwise TPOT will not be able to use them. For example, if XGBoost is not installed on your computer, then TPOT will simply not import nor use XGBoost in the pipelines it considers.


## Template option in TPOT

Template option provides a way to specify a desired structure for machine learning pipeline, which may reduce TPOT computation time and potentially provide more interpretable results. Current implementation only supports linear pipelines.

Below is a simple example to use `template` option. The pipelines generated/evaluated in TPOT will follow this structure: 1st step is a feature selector (a subclass of [`SelectorMixin`](https://github.com/scikit-learn/scikit-learn/blob/master/sklearn/feature_selection/base.py#L17)), 2nd step is a feature transformer (a subclass of [`TransformerMixin`](https://scikit-learn.org/stable/modules/generated/sklearn.base.TransformerMixin.html)) and 3rd step is a classifier for classification (a subclass of [`ClassifierMixin`](https://scikit-learn.org/stable/modules/generated/sklearn.base.ClassifierMixin.html)). The last step must be `Classifier` for `TPOTClassifier`'s template but `Regressor` for `TPOTRegressor`. **Note: although `SelectorMixin` is subclass of `TransformerMixin` in scikit-learn, but `Transformer` in this option excludes those subclasses of `SelectorMixin`.**

```Python
tpot_obj = TPOTClassifier(
                template='Selector-Transformer-Classifier'
                )
```

If a specific operator, e.g. `SelectPercentile`, is preferred for usage in the 1st step of the pipeline, the template can be defined like 'SelectPercentile-Transformer-Classifier'.


## FeatureSetSelector in TPOT

`FeatureSetSelector` is a special new operator in TPOT. This operator enables feature selection based on *priori* expert knowledge. For example, in RNA-seq gene expression analysis, this operator can be used to select one or more gene (feature) set(s) based on GO (Gene Ontology) terms or annotated gene sets Molecular Signatures Database ([MSigDB](http://software.broadinstitute.org/gsea/msigdb/index.jsp)) in the 1st step of pipeline via `template` option above, in order to reduce dimensions and TPOT computation time. This operator requires a dataset list in csv format. In this csv file, there are only three columns: 1st column is feature set names, 2nd column is the total number of features in one set and 3rd column is a list of feature names (if input X is pandas.DataFrame) or indexes (if input X is numpy.ndarray) delimited by ";". Below is an example how to use this operator in TPOT.

Please check our [preprint paper](https://www.biorxiv.org/content/10.1101/502484v1.article-info) for more details.

```Python
from tpot import TPOTClassifier
import numpy as np
import pandas as pd
from tpot.config import classifier_config_dict
test_data = pd.read_csv("https://raw.githubusercontent.com/EpistasisLab/tpot/master/tests/tests.csv")
test_X = test_data.drop("class", axis=1)
test_y = test_data['class']

# add FeatureSetSelector into tpot configuration
classifier_config_dict['tpot.builtins.FeatureSetSelector'] = {
    'subset_list': ['https://raw.githubusercontent.com/EpistasisLab/tpot/master/tests/subset_test.csv'],
    'sel_subset': [0,1] # select only one feature set, a list of index of subset in the list above
    #'sel_subset': list(combinations(range(3), 2)) # select two feature sets
}


tpot = TPOTClassifier(generations=5,
                           population_size=50, verbosity=2,
                           template='FeatureSetSelector-Transformer-Classifier',
                           config_dict=classifier_config_dict)
tpot.fit(test_X, test_y)
```

## Pipeline caching in TPOT

With the `memory` parameter, pipelines can cache the results of each transformer after fitting them. This feature is used to avoid repeated computation by transformers within a pipeline if the parameters and input data are identical to another fitted pipeline during optimization process. TPOT allows users to specify a custom directory path or [`joblib.Memory`](https://joblib.readthedocs.io/en/latest/generated/joblib.Memory.html) in case they want to re-use the memory cache in future TPOT runs (or a `warm_start` run).

There are three methods for enabling memory caching in TPOT:

```Python
from tpot import TPOTClassifier
from tempfile import mkdtemp
from joblib import Memory
from shutil import rmtree

# Method 1, auto mode: TPOT uses memory caching with a temporary directory and cleans it up upon shutdown
tpot = TPOTClassifier(memory='auto')

# Method 2, with a custom directory for memory caching
tpot = TPOTClassifier(memory='/to/your/path')

# Method 3, with a Memory object
cachedir = mkdtemp() # Create a temporary folder
memory = Memory(cachedir=cachedir, verbose=0)
tpot = TPOTClassifier(memory=memory)

# Clear the cache directory when you don't need it anymore
rmtree(cachedir)
```

**Note: TPOT does NOT clean up memory caches if users set a custom directory path or Memory object. We recommend that you clean up the memory caches when you don't need it anymore.**

## Crash/freeze issue with n_jobs > 1 under OSX or Linux

Internally, TPOT uses [joblib](http://joblib.readthedocs.io/) to fit estimators in parallel.
This is the same parallelization framework used by scikit-learn. But it may crash/freeze with n_jobs > 1 under OSX or Linux [as scikit-learn does](http://scikit-learn.org/stable/faq.html#why-do-i-sometime-get-a-crash-freeze-with-n-jobs-1-under-osx-or-linux), especially with large datasets.

One solution is to configure Python's `multiprocessing` module to use the `forkserver` start method (instead of the default `fork`) to manage the process pools. You can enable the `forkserver` mode globally for your program by putting the following codes into your main script:

```Python
import multiprocessing

# other imports, custom code, load data, define model...

if __name__ == '__main__':
    multiprocessing.set_start_method('forkserver')

    # call scikit-learn utils or tpot utils with n_jobs > 1 here
```

More information about these start methods can be found in the [multiprocessing documentation](https://docs.python.org/3/library/multiprocessing.html#contexts-and-start-methods).

## Parallel Training with Dask

For large problems or working on Jupyter notebook, we highly recommend that you can distribute the work on a [Dask](http://dask.pydata.org/en/latest/) cluster.
The [dask-examples binder](https://mybinder.org/v2/gh/dask/dask-examples/master?filepath=machine-learning%2Ftpot.ipynb) has a runnable example
with a small dask cluster.

To use your Dask cluster to fit a TPOT model, specify the ``use_dask`` keyword when you create the TPOT estimator. **Note: if `use_dask=True`, TPOT will use as many cores as available on the your Dask cluster. If `n_jobs` is specified, then it will control the chunk size (10*`n_jobs` if it is less then offspring size) of parallel training.**

```python
estimator = TPOTEstimator(use_dask=True, n_jobs=-1)
```

This will use all the workers on your cluster to do the training, and use [Dask-ML's pipeline rewriting](https://dask-ml.readthedocs.io/en/latest/hyper-parameter-search.html#avoid-repeated-work) to avoid re-fitting estimators multiple times on the same set of data.
It will also provide fine-grained diagnostics in the [distributed scheduler UI](https://distributed.readthedocs.io/en/latest/web.html).

Alternatively, Dask implements a joblib backend.
You can instruct TPOT to use the distributed backend during training by specifying a `joblib.parallel_backend`:

```python
import joblib
import distributed.joblib
from dask.distributed import Client

# connect to the cluster
client = Client('schedueler-address')

# create the estimator normally
estimator = TPOTClassifier(n_jobs=-1)

# perform the fit in this context manager
with joblib.parallel_backend("dask"):
    estimator.fit(X, y)
```

See [dask's distributed joblib integration](https://distributed.readthedocs.io/en/latest/joblib.html) for more.

## Neural Networks in TPOT (`tpot.nn`)

Support for neural network models and deep learning is an experimental feature newly added to TPOT. Available neural network architectures are provided by the `tpot.nn` module. Unlike regular `sklearn` estimators, these models need to be written by hand, and must also inherit the appropriate base classes provided by `sklearn` for all of their built-in modules. In other words, they need implement methods like `.fit()`, `fit_transform()`, `get_params()`, etc., as described in detail on [Developing scikit-learn estimators](https://scikit-learn.org/stable/developers/develop.html).

### Telling TPOT to use built-in PyTorch neural network models

Mainly due to the issues described below, TPOT won't use its neural network models unless you explicitly tell it to do so. This is done as follows:

- Use `import tpot.nn` before instantiating any TPOT estimators.

- Use a configuration dictionary that includes one or more `tpot.nn` estimators, either by writing one manually, including one from a file, or by importing the configuration in `tpot/config/classifier_nn.py`. A very simple example that will force TPOT to only use a PyTorch-based logistic regression classifier as its main estimator is as follows:

```python
tpot_config = {
    'tpot.nn.PytorchLRClassifier': {
        'learning_rate': [1e-3, 1e-2, 1e-1, 0.5, 1.]
    }
}
```

- Alternatively, use a template string including `PytorchLRClassifier` or `PytorchMLPClassifier` while loading the TPOT-NN configuration dictionary.

Neural network models are notorious for being extremely sensitive to their initialization parameters, so you may need to heavily adjust `tpot.nn` configuration dictionaries in order to attain good performance on your dataset.

A simple example of using TPOT-NN is shown in [examples](/tpot/examples/).

### Important caveats

- Neural network models (especially when they reach moderately large sizes) take a notoriously large amount of time and computing power to train. You should expect `tpot.nn` neural networks to train several orders of magnitude slower than their `sklearn` alternatives. This can be alleviated somewhat by training the models on computers with CUDA-enabled GPUs.

- TPOT will occasionally learn pipelines that stack several `sklearn` estimators. Mathematically, these can be nearly identical to some deep learning models. For example, by stacking several `sklearn.linear_model.LogisticRegression`s, you end up with a very close approximation of a Multilayer Perceptron; one of the simplest and most well known deep learning architectures. TPOT's genetic programming algorithms generally optimize these 'networks' much faster than PyTorch, which typically uses a more brute-force convex optimization approach.

- The problem of 'black box' model introspection is one of the most substantial criticisms and challenges of deep learning. This problem persists in `tpot.nn`, whereas TPOT's default estimators often are far easier to introspect.
<<<<<<< HEAD

## Feature extraction in TPOT (supporting Image or Text data as inputs)

Using feature extraction operators that build off of `sklearn` transformers allows TPOT to handle Image or Text inputs rather than requiring that the data be pretransformed to feature matrices. This allows TPOT to explore different feature extractors and their hyperparameters within TPOT itself. Unlike regular `sklearn` transformers, these operators need to implement additional methods. That is, they need to implement the methods `.expected_input_type()` and `.expected_output_type()` for TPOT to recognize that they have special input (and possibly output) types rather than the standard types used in TPOT. The code implementation of these extractors can be found at [this link](https://github.com/rachitk/tpot/blob/feature-extract/tpot/builtins/feature_extractors.py).

### Telling TPOT to include feature extractors as operators

As it would be unwieldy to create new configuration dictionaries for every current iteration of configurations with the feature extraction operators included, setting `input_type` when instantiating TPOT will automatically append configuration dictionaries corresponding to the extractors that handle the `input_type` indicated.

- `input_type='image'` will include [image feature extractors](https://github.com/rachitk/tpot/blob/feature-extract/tpot/config/image_extractors.py)
- `input_type='text'` will include [text feature extractors](https://github.com/rachitk/tpot/blob/feature-extract/tpot/config/text_extractors.py)

TPOT will also perform different input validations to ensure that the inputs match certain criteria:

- For images, the images must be in one of two forms: 
	- a 3D shape (N, H, W) if single-channel/grayscale, or
	- a 4D shape (N, C, H, W) if RGB
<br>
- For text, the text inputs must be:
	- a numpy string array (which can be cast by doing `X = X.astype(str)`)


### Current Image Feature Extractors

TPOT currently supports two image feature extractors:

- `DeepImageFeatureExtractor`, which instantiates a [deep neural network pretrained on ImageNet](https://pytorch.org/vision/stable/models.html) with the final layers dropped out to only have the features extracted, defined by one parameter:
	- network_name: currently supports one of ["resnet", "alexnet", "vgg", "densenet", "googlenet", "shufflenet", "mobilenet", "resnext", "wide_resnet", "mnasnet"]
<br>
- `FlattenerImageExtractor`, which flattens the input image and treats each pixel as a discrete feature. This operator has no parameters.

A simple example of using TPOT with feature extractors to analyze the MNIST dataset as images is shown in [examples](/tpot/examples/#digits-dataset-as-images-using-feature-extraction).


### Current Text Feature Extractors

TPOT currently supports two text feature extractors:

- `TfidfVectorizerTextExtractor`, which completely wraps [sklearn's `TfidfVectorizer`](https://scikit-learn.org/stable/modules/generated/sklearn.feature_extraction.text.TfidfVectorizer.html) and casts the output to a dense array. It takes the same parameters as sklearn's implementation at the above link.
<br>
- `CountVectorizerTextExtractor`, which completely wraps [sklearn's `CountVectorizer`](https://scikit-learn.org/stable/modules/generated/sklearn.feature_extraction.text.CountVectorizer.html) and casts the output to a dense array. It takes the same parameters as sklearn's implementation at the above link.


### Important caveats

- Some of the feature extractors (particularly `DeepImageFeatureExtractor` among others) can cause a pipeline to take a long time to evaluate when included.

- Many of these feature extractors can cause the memory usage of TPOT to increase beyond what is allocated for the original dataset due to the nature of feature extraction. Please be mindful of memory issues and constraints when training TPOT using these feature extractors.

- There is currently a limited number of feature extractors available, and only a subset of data types are supported. However, any suggestions for new feature extraction options that TPOT can implement/wrap to either extend options for existing supported data types or for new data types entirely are greatly appreciated. Please make any such suggestions by creating a new [GitHub issue](https://github.com/EpistasisLab/tpot/issues/new).
=======
>>>>>>> 9e6ad7e7
<|MERGE_RESOLUTION|>--- conflicted
+++ resolved
@@ -722,7 +722,7 @@
 - TPOT will occasionally learn pipelines that stack several `sklearn` estimators. Mathematically, these can be nearly identical to some deep learning models. For example, by stacking several `sklearn.linear_model.LogisticRegression`s, you end up with a very close approximation of a Multilayer Perceptron; one of the simplest and most well known deep learning architectures. TPOT's genetic programming algorithms generally optimize these 'networks' much faster than PyTorch, which typically uses a more brute-force convex optimization approach.
 
 - The problem of 'black box' model introspection is one of the most substantial criticisms and challenges of deep learning. This problem persists in `tpot.nn`, whereas TPOT's default estimators often are far easier to introspect.
-<<<<<<< HEAD
+
 
 ## Feature extraction in TPOT (supporting Image or Text data as inputs)
 
@@ -772,6 +772,4 @@
 
 - Many of these feature extractors can cause the memory usage of TPOT to increase beyond what is allocated for the original dataset due to the nature of feature extraction. Please be mindful of memory issues and constraints when training TPOT using these feature extractors.
 
-- There is currently a limited number of feature extractors available, and only a subset of data types are supported. However, any suggestions for new feature extraction options that TPOT can implement/wrap to either extend options for existing supported data types or for new data types entirely are greatly appreciated. Please make any such suggestions by creating a new [GitHub issue](https://github.com/EpistasisLab/tpot/issues/new).
-=======
->>>>>>> 9e6ad7e7
+- There is currently a limited number of feature extractors available, and only a subset of data types are supported. However, any suggestions for new feature extraction options that TPOT can implement/wrap to either extend options for existing supported data types or for new data types entirely are greatly appreciated. Please make any such suggestions by creating a new [GitHub issue](https://github.com/EpistasisLab/tpot/issues/new).