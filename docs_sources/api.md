# Classification

<pre><em>class</em> tpot.<strong style="color:#008AB8">TPOTClassifier</strong>(<em><strong>generations</strong>=100, <strong>population_size</strong>=100,
                          <strong>offspring_size</strong>=None, <strong>mutation_rate</strong>=0.9,
                          <strong>crossover_rate</strong>=0.1,
                          <strong>scoring</strong>='accuracy', <strong>cv</strong>=5,
                          <strong>subsample</strong>=1.0, <strong>n_jobs</strong>=1,
                          <strong>max_time_mins</strong>=None, <strong>max_eval_time_mins</strong>=5,
                          <strong>random_state</strong>=None, <strong>config_dict</strong>=None,
                          <strong>warm_start</strong>=False, <strong>verbosity</strong>=0,
                          <strong>disable_update_check</strong>=False</em>)</pre>
<div align="right"><a href="https://github.com/rhiever/tpot/blob/master/tpot/base.py">source</a></div>

Automated machine learning for supervised classification tasks.

The TPOTClassifier performs an intelligent search over machine learning pipelines that can contain supervised classification models,
preprocessors, feature selection techniques, and any other estimator or transformer that follows the [scikit-learn API](http://scikit-learn.org/stable/developers/contributing.html#apis-of-scikit-learn-objects).
The TPOTClassifier will also search over the hyperparameters of all objects in the pipeline.

By default, TPOTClassifier will search over a broad range of supervised classification algorithms, transformers, and their parameters.
However, the algorithms, transformers, and hyperparameters that the TPOTClassifier searches over can be fully customized using the `config_dict` parameter.

Read more in the [User Guide](using/#tpot-with-code).

<table>
<tr>
<td width="20%" style="vertical-align:top; background:#F5F5F5;"><strong>Parameters:</strong></td>
<td width="80%" style="background:white;">
<strong>generations</strong>: int, optional (default=100)
<blockquote>
Number of iterations to the run pipeline optimization process. Must be a positive number.
<br /><br />
Generally, TPOT will work better when you give it more generations (and therefore time) to optimize the pipeline.
<br /><br />
TPOT will evaluate <em>population_size</em> + <em>generations</em> × <em>offspring_size</em> pipelines in total.
</blockquote>

<strong>population_size</strong>: int, optional (default=100)
<blockquote>
Number of individuals to retain in the genetic programming population every generation. Must be a positive number.
<br /><br />
Generally, TPOT will work better when you give it more individuals with which to optimize the pipeline.
</blockquote>

<strong>offspring_size</strong>: int, optional (default=100)
<blockquote>
Number of offspring to produce in each genetic programming generation. Must be a positive number.
</blockquote>

<strong>mutation_rate</strong>: float, optional (default=0.9)
<blockquote>
Mutation rate for the genetic programming algorithm in the range [0.0, 1.0]. This parameter tells the GP algorithm how many pipelines to apply random changes to every generation.
<br /><br />
<em>mutation_rate</em> + <em>crossover_rate</em> cannot exceed 1.0.
<br /><br />
We recommend using the default parameter unless you understand how the mutation rate affects GP algorithms.
</blockquote>

<strong>crossover_rate</strong>: float, optional (default=0.1)
<blockquote>
Crossover rate for the genetic programming algorithm in the range [0.0, 1.0]. This parameter tells the genetic programming algorithm how many pipelines to "breed" every generation.
<br /><br />
<em>mutation_rate</em> + <em>crossover_rate</em> cannot exceed 1.0.
<br /><br />
We recommend using the default parameter unless you understand how the crossover rate affects GP algorithms.
</blockquote>

<strong>scoring</strong>: string or callable, optional (default='accuracy')
<blockquote>
Function used to evaluate the quality of a given pipeline for the classification problem. The following built-in scoring functions can be used:
<br /><br/>
'accuracy', 'adjusted_rand_score', 'average_precision', 'balanced_accuracy', 'f1', 'f1_macro', 'f1_micro', 'f1_samples', 'f1_weighted', 'neg_log_loss','precision',
'precision_macro', 'precision_micro', 'precision_samples', 'precision_weighted', 'recall', 'recall_macro', 'recall_micro', 'recall_samples', 'recall_weighted', 'roc_auc'
<br /><br/>
If you would like to use a custom scoring function, you can pass a callable function to this parameter with the signature <em>scorer(y_true, y_pred)</em>. See the section on <a href="/using/#scoring-functions">scoring functions</a> for more details.
<br /><br />
TPOT assumes that any function with "error" or "loss" in the function name is meant to be minimized, whereas any other functions will be maximized.
</blockquote>

<strong>cv</strong>: int, cross-validation generator, or an iterable, optional (default=5)
<blockquote>
Cross-validation strategy used when evaluating pipelines.
<br /><br />
Possible inputs:
<ul>
<li>integer, to specify the number of folds in a StratifiedKFold, or</li>
<li>An object to be used as a cross-validation generator</li>
</blockquote>

<strong>subsample</strong>: float, optional (default=1.0)
<blockquote>
Fraction of training samples that are used during the TPOT optimization process. Must be in the range (0.0, 1.0].
<br /><br />
Setting <em>subsample</em>=0.5 tells TPOT to use a random subsample of half of the training data. This subsample will remain the same during the entire pipeline optimization process.
</blockquote>

<strong>n_jobs</strong>: integer, optional (default=1)
<blockquote>
Number of processes to use in parallel for evaluating pipelines during the TPOT optimization process.
<br /><br />
Setting <em>n_jobs</em>=-1 will use as many cores as available on the computer. Beware that using multiple processes on the same machine may cause memory issues for large datasets
</blockquote>

<strong>max_time_mins</strong>: integer or None, optional (default=None)
<blockquote>
How many minutes TPOT has to optimize the pipeline.
<br /><br />
If not None, this setting will override the <em>generations</em> parameter and allow TPOT to run until <em>max_time_mins</em> minutes elapse.
</blockquote>

<strong>max_eval_time_mins</strong>: integer, optional (default=5)
<blockquote>
How many minutes TPOT has to evaluate a single pipeline.
<br /><br />
Setting this parameter to higher values will allow TPOT to evaluate more complex pipelines, but will also allow TPOT to run longer. Use this parameter to help prevent TPOT from wasting time on evaluating time-consuming pipelines.
</blockquote>

<strong>random_state</strong>: integer or None, optional (default=None)
<blockquote>
The seed of the pseudo random number generator used in TPOT.
<br /><br />
Use this to make sure that TPOT will give you the same results each time you run it against the same data set with that seed.
</blockquote>

<strong>config_dict</strong>: Python dictionary, string, or None, optional (default=None)
<blockquote>
A configuration dictionary for customizing the operators and parameters that TPOT searches in the optimization process.
<br /><br />
Possible inputs are:
<ul>
<li>Python dictionary, TPOT will use your custom configuration,</li>
<li>string 'TPOT light', TPOT will use a built-in configuration with only fast models and preprocessors, or</li>
<li>string 'TPOT MDR', TPOT will use a built-in configuration specialized for genomic studies, or</li>
<li>None, TPOT will use the default TPOTClassifier configuration.</li>
</ul>
See the <a href="/using/#built-in-tpot-configurations">built-in configurations</a> section for the list of configurations included with TPOT, and the <a href="/using/#customizing-tpots-operators-and-parameters">custom configuration</a> section for more information and examples of how to create your own TPOT configurations.
</blockquote>

<strong>warm_start</strong>: boolean, optional (default=False)
<blockquote>
Flag indicating whether the TPOT instance will reuse the population from previous calls to <em>fit()</em>.
<br /><br />
Setting <em>warm_start</em>=True can be useful for running TPOT for a short time on a dataset, checking the results, then resuming the TPOT run from where it left off.
</blockquote>

<strong>verbosity</strong>: integer, optional (default=0)
<blockquote>
How much information TPOT communicates while it's running.
<br /><br />
Possible inputs are:
<ul>
<li>0, TPOT will print nothing,</li>
<li>1, TPOT will print minimal information,</li>
<li>2, TPOT will print more information and provide a progress bar, or</li>
<li>3, TPOT will print everything and provide a progress bar.</li>
</ul>
</blockquote>

<strong>disable_update_check</strong>: boolean, optional (default=False)
<blockquote>
Flag indicating whether the TPOT version checker should be disabled.
<br /><br />
The update checker will tell you when a new version of TPOT has been released.
</blockquote>
</td>
</tr>

<tr>
<td width="20%" style="vertical-align:top; background:#F5F5F5;"><strong>Attributes:</strong></td>
<td width="80%" style="background:white;">
<strong>fitted_pipeline_</strong>: scikit-learn Pipeline object
<blockquote>
The best pipeline that TPOT discovered during the pipeline optimization process, fitted on the entire training dataset.
</blockquote>

<strong>pareto_front_fitted_pipelines_</strong>: Python dictionary
<blockquote>
Dictionary containing the all pipelines on the TPOT Pareto front, where the key is the string representation of the pipeline and the value is the corresponding pipeline fitted on the entire training dataset.
<br /><br />
The TPOT Pareto front provides a trade-off between pipeline complexity (i.e., the number of steps in the pipeline) and the predictive performance of the pipeline.
<br /><br />
Note: <em>pareto_front_fitted_pipelines_</em> is only available when <em>verbosity</em>=3.
</blockquote>

<strong>evaluated_individuals_</strong>: Python dictionary
<blockquote>
Dictionary containing all pipelines that were evaluated during the pipeline optimization process, where the key is the string representation of the pipeline and the value is a tuple containing (# of steps in pipeline, quality metric for the pipeline).
<br /><br />
This attribute is primarily for internal use, but may be useful for looking at the other pipelines that TPOT evaluated.
</blockquote>
</td>
<tr>
</table>

<strong>Example</strong>

```Python
from tpot import TPOTClassifier
from sklearn.datasets import load_digits
from sklearn.model_selection import train_test_split

digits = load_digits()
X_train, X_test, y_train, y_test = train_test_split(digits.data, digits.target,
                                                    train_size=0.75, test_size=0.25)

tpot = TPOTClassifier(generations=5, population_size=50, verbosity=2)
tpot.fit(X_train, y_train)
print(tpot.score(X_test, y_test))
tpot.export('tpot_mnist_pipeline.py')
```

<strong>Functions</strong>

<table width="100%">
<tr>
<td width="25%"><a href="#tpotclassifier-fit">fit</a>(features, classes[, sample_weight, groups])</td>
<td>Run the TPOT optimization process on the given training data.</td>
</tr>

<tr>
<td><a href="#tpotclassifier-predict">predict</a>(features)</td>
<td>Use the optimized pipeline to predict the classes for a feature set.</td>
</tr>

<tr>
<td><a href="#tpotclassifier-predict-proba">predict_proba</a>(features)</td>
<td>Use the optimized pipeline to estimate the class probabilities for a feature set.</td>
</tr>

<tr>
<td><a href="#tpotclassifier-score">score</a>(testing_features, testing_classes)</td>
<td>Returns the optimized pipeline's score on the given testing data using the user-specified scoring function.</td>
</tr>

<tr>
<td><a href="#tpotclassifier-export">export</a>(output_file_name)</td>
<td>Export the optimized pipeline as Python code.</td>
</tr>
</table>


<a name="tpotclassifier-fit"></a>
```Python
fit(features, classes, sample_weight=None, groups=None)
```

<div style="padding-left:5%" width="100%">
Run the TPOT optimization process on the given training data.
<br /><br />
Uses genetic programming to optimize a machine learning pipeline that maximizes the score on the provided features and classes. Performs an internal stratified training/testing cross-validaton split to avoid overfitting on the provided data.
<br /><br />
<table width="100%">
<tr>
<td width="20%" style="vertical-align:top; background:#F5F5F5;"><strong>Parameters:</strong></td>
<td width="80%" style="background:white;">
<strong>features</strong>: array-like {n_samples, n_features}
<blockquote>
Feature matrix
<br /><br />
TPOT and all scikit-learn algorithms assume that the features will be numerical and there will be no missing values. As such, when a feature matrix is provided to TPOT, all missing values will automatically be replaced (i.e., imputed) using <a href="http://scikit-learn.org/stable/modules/generated/sklearn.preprocessing.Imputer.html">median value imputation</a>.
<br /><br />
If you wish to use a different imputation strategy than median imputation, please make sure to apply imputation to your feature set prior to passing it to TPOT.
</blockquote>

<strong>classes</strong>: array-like {n_samples}
<blockquote>
List of class labels for prediction
</blockquote>

<strong>sample_weight</strong>: array-like {n_samples}, optional
<blockquote>
Per-sample weights. Higher weights force TPOT to put more emphasis on those points.
</blockquote>

<strong>groups</strong>: array-like, with shape {n_samples, }, optional
<blockquote>
Group labels for the samples used when performing cross-validation.
<br /><br />
This parameter should only be used in conjunction with sklearn's Group cross-validation functions, such as <a href="http://scikit-learn.org/stable/modules/generated/sklearn.model_selection.GroupKFold.html">sklearn.model_selection.GroupKFold</a>.
</blockquote>
</td>
</tr>
<tr>
<td width="20%" style="vertical-align:top; background:#F5F5F5;"><strong>Returns:</strong></td>
<td width="80%" style="background:white;">
<strong>self</strong>: object
<blockquote>
Returns a copy of the fitted TPOT object
</blockquote>
</td>
</tr>
</table>
</div>


<a name="tpotclassifier-predict"></a>
```Python
predict(features)
```

<div style="padding-left:5%" width="100%">
Use the optimized pipeline to predict the classes for a feature set.
<br /><br />
<table width="100%">
<tr>
<td width="20%" style="vertical-align:top; background:#F5F5F5;"><strong>Parameters:</strong></td>
<td width="80%" style="background:white;">
<strong>features</strong>: array-like {n_samples, n_features}
<blockquote>
Feature matrix
</blockquote>
</td>
</tr>
<tr>
<td width="20%" style="vertical-align:top; background:#F5F5F5;"><strong>Returns:</strong></td>
<td width="80%" style="background:white;">
<strong>predictions</strong>: array-like {n_samples}
<blockquote>
Predicted classes for the samples in the feature matrix
</blockquote>
</td>
</tr>
</table>
</div>


<a name="tpotclassifier-predict-proba"></a>
```Python
predict_proba(features)
```

<div style="padding-left:5%" width="100%">
Use the optimized pipeline to estimate the class probabilities for a feature set.
<br /><br />
Note: This function will only work for pipelines whose final classifier supports the <em>predict_proba</em> function. TPOT will raise an error otherwise.
<br /><br />
<table width="100%">
<tr>
<td width="20%" style="vertical-align:top; background:#F5F5F5;"><strong>Parameters:</strong></td>
<td width="80%" style="background:white;">
<strong>features</strong>: array-like {n_samples, n_features}
<blockquote>
Feature matrix
</blockquote>
</td>
</tr>
<tr>
<td width="20%" style="vertical-align:top; background:#F5F5F5;"><strong>Returns:</strong></td>
<td width="80%" style="background:white;">
<strong>predictions</strong>: array-like {n_samples, n_classes}
<blockquote>
The class probabilities of the input samples
</blockquote>
</td>
</tr>
</table>
</div>


<a name="tpotclassifier-score"></a>
```Python
score(testing_features, testing_classes)
```

<div style="padding-left:5%" width="100%">
Returns the optimized pipeline's score on the given testing data using the user-specified scoring function.
<br /><br />
The default scoring function for TPOTClassifier is 'accuracy'.
<br /><br />
<table width="100%">
<tr>
<td width="20%" style="vertical-align:top; background:#F5F5F5;"><strong>Parameters:</strong></td>
<td width="80%" style="background:white;">
<strong>testing_features</strong>: array-like {n_samples, n_features}
<blockquote>
Feature matrix of the testing set
</blockquote>

<strong>testing_classes</strong>: array-like {n_samples}
<blockquote>
List of class labels for prediction in the testing set
</blockquote>
</td>
</tr>
<tr>
<td width="20%" style="vertical-align:top; background:#F5F5F5;"><strong>Returns:</strong></td>
<td width="80%" style="background:white;">
<strong>accuracy_score</strong>: float
<blockquote>
The estimated test set accuracy according to the user-specified scoring function.
</blockquote>
</td>
</tr>
</table>
</div>


<a name="tpotclassifier-export"></a>
```Python
export(output_file_name)
```

<div style="padding-left:5%" width="100%">
Export the optimized pipeline as Python code.
<br /><br />
See the <a href="/using/#tpot-with-code">usage documentation</a> for example usage of the export function.
<br /><br />
<table width="100%">
<tr>
<td width="20%" style="vertical-align:top; background:#F5F5F5;"><strong>Parameters:</strong></td>
<td width="80%" style="background:white;">
<strong>output_file_name</strong>: string
<blockquote>
String containing the path and file name of the desired output file
</blockquote>
</tr>
<tr>
<td width="20%" style="vertical-align:top; background:#F5F5F5;"><strong>Returns:</strong></td>
<td width="80%" style="background:white;">
Does not return anything
</td>
</tr>
</table>
</div>




# Regression

<<<<<<< HEAD
TPOTRegressor
=======
<pre><em>class</em> tpot.<strong style="color:#008AB8">TPOTRegressor</strong>(<em><strong>generations</strong>=100, <strong>population_size</strong>=100,
                         <strong>offspring_size</strong>=None, <strong>mutation_rate</strong>=0.9,
                         <strong>crossover_rate</strong>=0.1,
                         <strong>scoring</strong>='neg_mean_squared_error', <strong>cv</strong>=5,
                         <strong>subsample</strong>=1.0, <strong>n_jobs</strong>=1,
                         <strong>max_time_mins</strong>=None, <strong>max_eval_time_mins</strong>=5,
                         <strong>random_state</strong>=None, <strong>config_dict</strong>=None,
                         <strong>warm_start</strong>=False, <strong>verbosity</strong>=0,
                         <strong>disable_update_check</strong>=False</em>)</pre>
<div align="right"><a href="https://github.com/rhiever/tpot/blob/master/tpot/base.py">source</a></div>

Automated machine learning for supervised regression tasks.

The TPOTRegressor performs an intelligent search over machine learning pipelines that can contain supervised regression models,
preprocessors, feature selection techniques, and any other estimator or transformer that follows the [scikit-learn API](http://scikit-learn.org/stable/developers/contributing.html#apis-of-scikit-learn-objects).
The TPOTRegressor will also search over the hyperparameters of all objects in the pipeline.

By default, TPOTRegressor will search over a broad range of supervised regression models, transformers, and their hyperparameters.
However, the models, transformers, and parameters that the TPOTRegressor searches over can be fully customized using the `config_dict` parameter.

Read more in the [User Guide](using/#tpot-with-code).

<table>
<tr>
<td width="20%" style="vertical-align:top; background:#F5F5F5;"><strong>Parameters:</strong></td>
<td width="80%" style="background:white;">
<strong>generations</strong>: int, optional (default=100)
<blockquote>
Number of iterations to the run pipeline optimization process. Must be a positive number.
<br /><br />
Generally, TPOT will work better when you give it more generations (and therefore time) to optimize the pipeline.
<br /><br />
TPOT will evaluate <em>population_size</em> + <em>generations</em> × <em>offspring_size</em> pipelines in total.
</blockquote>

<strong>population_size</strong>: int, optional (default=100)
<blockquote>
Number of individuals to retain in the genetic programming population every generation. Must be a positive number.
<br /><br />
Generally, TPOT will work better when you give it more individuals with which to optimize the pipeline.
</blockquote>

<strong>offspring_size</strong>: int, optional (default=100)
<blockquote>
Number of offspring to produce in each genetic programming generation. Must be a positive number.
</blockquote>

<strong>mutation_rate</strong>: float, optional (default=0.9)
<blockquote>
Mutation rate for the genetic programming algorithm in the range [0.0, 1.0]. This parameter tells the GP algorithm how many pipelines to apply random changes to every generation.
<br /><br />
<em>mutation_rate</em> + <em>crossover_rate</em> cannot exceed 1.0.
<br /><br />
We recommend using the default parameter unless you understand how the mutation rate affects GP algorithms.
</blockquote>

<strong>crossover_rate</strong>: float, optional (default=0.1)
<blockquote>
Crossover rate for the genetic programming algorithm in the range [0.0, 1.0]. This parameter tells the genetic programming algorithm how many pipelines to "breed" every generation.
<br /><br />
<em>mutation_rate</em> + <em>crossover_rate</em> cannot exceed 1.0.
<br /><br />
We recommend using the default parameter unless you understand how the crossover rate affects GP algorithms.
</blockquote>

<strong>scoring</strong>: string or callable, optional (default='neg_mean_squared_error')
<blockquote>
Function used to evaluate the quality of a given pipeline for the regression problem. The following built-in scoring functions can be used:
<br /><br/>
'neg_median_absolute_error', 'neg_mean_absolute_error', 'neg_mean_squared_error', 'r2'
<br /><br/>
Note that we recommend using the <em>neg</em> version of mean squared error and related metrics so TPOT will minimize (instead of maximize) the metric.
<br /><br/>
If you would like to use a custom scoring function, you can pass a callable function to this parameter with the signature <em>scorer(y_true, y_pred)</em>. See the section on <a href="/using/#scoring-functions">scoring functions</a> for more details.
<br /><br />
TPOT assumes that any custom scoring function with "error" or "loss" in the function name is meant to be minimized, whereas any other functions will be maximized.
</blockquote>

<strong>cv</strong>: int, cross-validation generator, or an iterable, optional (default=5)
<blockquote>
Cross-validation strategy used when evaluating pipelines.
<br /><br />
Possible inputs:
<ul>
<li>integer, to specify the number of folds in a StratifiedKFold, or</li>
<li>An object to be used as a cross-validation generator</li>
</blockquote>

<strong>subsample</strong>: float, optional (default=1.0)
<blockquote>
Fraction of training samples that are used during the TPOT optimization process. Must be in the range (0.0, 1.0].
<br /><br />
Setting <em>subsample</em>=0.5 tells TPOT to use a random subsample of half of the training data. This subsample will remain the same during the entire pipeline optimization process.
</blockquote>

<strong>n_jobs</strong>: integer, optional (default=1)
<blockquote>
Number of processes to use in parallel for evaluating pipelines during the TPOT optimization process.
<br /><br />
Setting <em>n_jobs</em>=-1 will use as many cores as available on the computer. Beware that using multiple processes on the same machine may cause memory issues for large datasets
</blockquote>

<strong>max_time_mins</strong>: integer or None, optional (default=None)
<blockquote>
How many minutes TPOT has to optimize the pipeline.
<br /><br />
If not None, this setting will override the <em>generations</em> parameter and allow TPOT to run until <em>max_time_mins</em> minutes elapse.
</blockquote>

<strong>max_eval_time_mins</strong>: integer, optional (default=5)
<blockquote>
How many minutes TPOT has to evaluate a single pipeline.
<br /><br />
Setting this parameter to higher values will allow TPOT to evaluate more complex pipelines, but will also allow TPOT to run longer. Use this parameter to help prevent TPOT from wasting time on evaluating time-consuming pipelines.
</blockquote>

<strong>random_state</strong>: integer or None, optional (default=None)
<blockquote>
The seed of the pseudo random number generator used in TPOT.
<br /><br />
Use this to make sure that TPOT will give you the same results each time you run it against the same data set with that seed.
</blockquote>

<strong>config_dict</strong>: Python dictionary, string, or None, optional (default=None)
<blockquote>
A configuration dictionary for customizing the operators and parameters that TPOT searches in the optimization process.
<br /><br />
Possible inputs are:
<ul>
<li>Python dictionary, TPOT will use your custom configuration,</li>
<li>string 'TPOT light', TPOT will use a built-in configuration with only fast models and preprocessors, or</li>
<li>string 'TPOT MDR', TPOT will use a built-in configuration specialized for genomic studies, or</li>
<li>None, TPOT will use the default TPOTClassifier configuration.</li>
</ul>
See the <a href="/using/#built-in-tpot-configurations">built-in configurations</a> section for the list of configurations included with TPOT, and the <a href="/using/#customizing-tpots-operators-and-parameters">custom configuration</a> section for more information and examples of how to create your own TPOT configurations.
</blockquote>

<strong>warm_start</strong>: boolean, optional (default=False)
<blockquote>
Flag indicating whether the TPOT instance will reuse the population from previous calls to <em>fit()</em>.
<br /><br />
Setting <em>warm_start</em>=True can be useful for running TPOT for a short time on a dataset, checking the results, then resuming the TPOT run from where it left off.
</blockquote>

<strong>verbosity</strong>: integer, optional (default=0)
<blockquote>
How much information TPOT communicates while it's running.
<br /><br />
Possible inputs are:
<ul>
<li>0, TPOT will print nothing,</li>
<li>1, TPOT will print minimal information,</li>
<li>2, TPOT will print more information and provide a progress bar, or</li>
<li>3, TPOT will print everything and provide a progress bar.</li>
</ul>
</blockquote>

<strong>disable_update_check</strong>: boolean, optional (default=False)
<blockquote>
Flag indicating whether the TPOT version checker should be disabled.
<br /><br />
The update checker will tell you when a new version of TPOT has been released.
</blockquote>
</td>
</tr>

<tr>
<td width="20%" style="vertical-align:top; background:#F5F5F5;"><strong>Attributes:</strong></td>
<td width="80%" style="background:white;">
<strong>_fitted_pipeline</strong>: scikit-learn Pipeline object
<blockquote>
The best pipeline that TPOT discovered during the pipeline optimization process, fitted on the entire training dataset.
</blockquote>

<strong>_pareto_front_fitted_pipelines</strong>: Python dictionary
<blockquote>
Dictionary containing the all pipelines on the TPOT Pareto front, where the key is the string representation of the pipeline and the value is the corresponding pipeline fitted on the entire training dataset.
<br /><br />
The TPOT Pareto front provides a trade-off between pipeline complexity (i.e., the number of steps in the pipeline) and the predictive performance of the pipeline.
<br /><br />
Note: <em>_pareto_front_fitted_pipelines</em> is only available when <em>verbosity</em>=3.
</blockquote>

<strong>_evaluated_individuals</strong>: Python dictionary
<blockquote>
Dictionary containing all pipelines that were evaluated during the pipeline optimization process, where the key is the string representation of the pipeline and the value is a tuple containing (# of steps in pipeline, quality metric for the pipeline).
<br /><br />
This attribute is primarily for internal use, but may be useful for looking at the other pipelines that TPOT evaluated.
</blockquote>
</td>
<tr>
</table>

<strong>Example</strong>

```Python
from tpot import TPOTClassifier
from sklearn.datasets import load_digits
from sklearn.model_selection import train_test_split

digits = load_digits()
X_train, X_test, y_train, y_test = train_test_split(digits.data, digits.target,
                                                    train_size=0.75, test_size=0.25)

tpot = TPOTClassifier(generations=5, population_size=50, verbosity=2)
tpot.fit(X_train, y_train)
print(tpot.score(X_test, y_test))
tpot.export('tpot_mnist_pipeline.py')
```

<strong>Functions</strong>

<table width="100%">
<tr>
<td width="25%"><a href="#tpotclassifier-fit">fit</a>(features, classes[, sample_weight, groups])</td>
<td>Run the TPOT optimization process on the given training data.</td>
</tr>

<tr>
<td><a href="#tpotclassifier-predict">predict</a>(features)</td>
<td>Use the optimized pipeline to predict the classes for a feature set.</td>
</tr>

<tr>
<td><a href="#tpotclassifier-predict-proba">predict_proba</a>(features)</td>
<td>Use the optimized pipeline to estimate the class probabilities for a feature set.</td>
</tr>

<tr>
<td><a href="#tpotclassifier-score">score</a>(testing_features, testing_classes)</td>
<td>Returns the optimized pipeline's score on the given testing data using the user-specified scoring function.</td>
</tr>

<tr>
<td><a href="#tpotclassifier-export">export</a>(output_file_name)</td>
<td>Export the optimized pipeline as Python code.</td>
</tr>
</table>


<a name="tpotclassifier-fit"></a>
```Python
fit(features, classes, sample_weight=None, groups=None)
```

<div style="padding-left:5%" width="100%">
Run the TPOT optimization process on the given training data.
<br /><br />
Uses genetic programming to optimize a machine learning pipeline that maximizes the score on the provided features and classes. Performs an internal stratified training/testing cross-validaton split to avoid overfitting on the provided data.
<br /><br />
<table width="100%">
<tr>
<td width="20%" style="vertical-align:top; background:#F5F5F5;"><strong>Parameters:</strong></td>
<td width="80%" style="background:white;">
<strong>features</strong>: array-like {n_samples, n_features}
<blockquote>
Feature matrix
<br /><br />
TPOT and all scikit-learn algorithms assume that the features will be numerical and there will be no missing values. As such, when a feature matrix is provided to TPOT, all missing values will automatically be replaced (i.e., imputed) using <a href="http://scikit-learn.org/stable/modules/generated/sklearn.preprocessing.Imputer.html">median value imputation</a>.
<br /><br />
If you wish to use a different imputation strategy than median imputation, please make sure to apply imputation to your feature set prior to passing it to TPOT.
</blockquote>

<strong>classes</strong>: array-like {n_samples}
<blockquote>
List of class labels for prediction
</blockquote>

<strong>sample_weight</strong>: array-like {n_samples}, optional
<blockquote>
Per-sample weights. Higher weights force TPOT to put more emphasis on those points.
</blockquote>

<strong>groups</strong>: array-like, with shape {n_samples, }, optional
<blockquote>
Group labels for the samples used when performing cross-validation.
<br /><br />
This parameter should only be used in conjunction with sklearn's Group cross-validation functions, such as <a href="http://scikit-learn.org/stable/modules/generated/sklearn.model_selection.GroupKFold.html">sklearn.model_selection.GroupKFold</a>.
</blockquote>
</td>
</tr>
<tr>
<td width="20%" style="vertical-align:top; background:#F5F5F5;"><strong>Returns:</strong></td>
<td width="80%" style="background:white;">
<strong>self</strong>: object
<blockquote>
Returns a copy of the fitted TPOT object
</blockquote>
</td>
</tr>
</table>
</div>


<a name="tpotclassifier-predict"></a>
```Python
predict(features)
```

<div style="padding-left:5%" width="100%">
Use the optimized pipeline to predict the classes for a feature set.
<br /><br />
<table width="100%">
<tr>
<td width="20%" style="vertical-align:top; background:#F5F5F5;"><strong>Parameters:</strong></td>
<td width="80%" style="background:white;">
<strong>features</strong>: array-like {n_samples, n_features}
<blockquote>
Feature matrix
</blockquote>
</td>
</tr>
<tr>
<td width="20%" style="vertical-align:top; background:#F5F5F5;"><strong>Returns:</strong></td>
<td width="80%" style="background:white;">
<strong>predictions</strong>: array-like {n_samples}
<blockquote>
Predicted classes for the samples in the feature matrix
</blockquote>
</td>
</tr>
</table>
</div>


<a name="tpotclassifier-predict-proba"></a>
```Python
predict_proba(features)
```

<div style="padding-left:5%" width="100%">
Use the optimized pipeline to estimate the class probabilities for a feature set.
<br /><br />
Note: This function will only work for pipelines whose final classifier supports the <em>predict_proba</em> function. TPOT will raise an error otherwise.
<br /><br />
<table width="100%">
<tr>
<td width="20%" style="vertical-align:top; background:#F5F5F5;"><strong>Parameters:</strong></td>
<td width="80%" style="background:white;">
<strong>features</strong>: array-like {n_samples, n_features}
<blockquote>
Feature matrix
</blockquote>
</td>
</tr>
<tr>
<td width="20%" style="vertical-align:top; background:#F5F5F5;"><strong>Returns:</strong></td>
<td width="80%" style="background:white;">
<strong>predictions</strong>: array-like {n_samples, n_classes}
<blockquote>
The class probabilities of the input samples
</blockquote>
</td>
</tr>
</table>
</div>


<a name="tpotclassifier-score"></a>
```Python
score(testing_features, testing_classes)
```

<div style="padding-left:5%" width="100%">
Returns the optimized pipeline's score on the given testing data using the user-specified scoring function.
<br /><br />
The default scoring function for TPOTClassifier is 'accuracy'.
<br /><br />
<table width="100%">
<tr>
<td width="20%" style="vertical-align:top; background:#F5F5F5;"><strong>Parameters:</strong></td>
<td width="80%" style="background:white;">
<strong>testing_features</strong>: array-like {n_samples, n_features}
<blockquote>
Feature matrix of the testing set
</blockquote>

<strong>testing_classes</strong>: array-like {n_samples}
<blockquote>
List of class labels for prediction in the testing set
</blockquote>
</td>
</tr>
<tr>
<td width="20%" style="vertical-align:top; background:#F5F5F5;"><strong>Returns:</strong></td>
<td width="80%" style="background:white;">
<strong>accuracy_score</strong>: float
<blockquote>
The estimated test set accuracy according to the user-specified scoring function.
</blockquote>
</td>
</tr>
</table>
</div>


<a name="tpotclassifier-export"></a>
```Python
export(output_file_name)
```

<div style="padding-left:5%" width="100%">
Export the optimized pipeline as Python code.
<br /><br />
See the <a href="/using/#tpot-with-code">usage documentation</a> for example usage of the export function.
<br /><br />
<table width="100%">
<tr>
<td width="20%" style="vertical-align:top; background:#F5F5F5;"><strong>Parameters:</strong></td>
<td width="80%" style="background:white;">
<strong>output_file_name</strong>: string
<blockquote>
String containing the path and file name of the desired output file
</blockquote>
</tr>
<tr>
<td width="20%" style="vertical-align:top; background:#F5F5F5;"><strong>Returns:</strong></td>
<td width="80%" style="background:white;">
Does not return anything
</td>
</tr>
</table>
</div>
>>>>>>> 5dcc1bb5
<|MERGE_RESOLUTION|>--- conflicted
+++ resolved
@@ -428,9 +428,6 @@
 
 # Regression
 
-<<<<<<< HEAD
-TPOTRegressor
-=======
 <pre><em>class</em> tpot.<strong style="color:#008AB8">TPOTRegressor</strong>(<em><strong>generations</strong>=100, <strong>population_size</strong>=100,
                          <strong>offspring_size</strong>=None, <strong>mutation_rate</strong>=0.9,
                          <strong>crossover_rate</strong>=0.1,
@@ -853,5 +850,4 @@
 </td>
 </tr>
 </table>
-</div>
->>>>>>> 5dcc1bb5
+</div>