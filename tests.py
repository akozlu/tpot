--- conflicted
+++ resolved
@@ -465,7 +465,6 @@
 
         assert np.array_equal(result['guess'].values, sklearn_model_obj.predict(testing_features)), "Model {} failed".format(str(model))
 
-<<<<<<< HEAD
 def test_rbf():
     """Assert that the TPOT RBFSampler outputs the input dataframe when # of
     training features is 0"""
@@ -570,22 +569,21 @@
     (out_rows, out_cols) = output_df.shape
 
     assert in_rows == out_rows
-=======
+
 def test_div():
-        """Ensure that the TPOT protected division function outputs 0 when the divisor is 0"""
-
-        tpot_obj = TPOT()
-        assert tpot_obj._div(5,0)==0
+    """Ensure that the TPOT protected division function outputs 0 when the divisor is 0"""
+
+    tpot_obj = TPOT()
+    assert tpot_obj._div(5, 0) == 0
 
 def test_binarizer():
-        """Ensure that the TPOT binarizer outputs the input dataframe when no. of training features is 0"""
-        tpot_obj = TPOT()
-
-        assert np.array_equal(tpot_obj._binarizer(training_testing_data.ix[:,-3:], 0),training_testing_data.ix[:,-3:])
+    """Ensure that the TPOT binarizer outputs the input dataframe when no. of training features is 0"""
+    tpot_obj = TPOT()
+
+    assert np.array_equal(tpot_obj._binarizer(training_testing_data.ix[:,-3:], 0),training_testing_data.ix[:,-3:])
 
 def test_pca():
-        """Ensure that the TPOT PCA outputs the input dataframe when no. of training features is 0"""
-        tpot_obj = TPOT()
-
-        assert np.array_equal(tpot_obj._pca(training_testing_data.ix[:,-3:], 1, 1),training_testing_data.ix[:,-3:])
->>>>>>> b4bd5936
+    """Ensure that the TPOT PCA outputs the input dataframe when no. of training features is 0"""
+    tpot_obj = TPOT()
+
+    assert np.array_equal(tpot_obj._pca(training_testing_data.ix[:,-3:], 1, 1),training_testing_data.ix[:,-3:])