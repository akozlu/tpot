--- conflicted
+++ resolved
@@ -432,7 +432,7 @@
 
     def get_params(self, deep=None):
         """Get parameters for this estimator
-        
+
         This function is necessary for TPOT to work as a drop-in estimator in,
         e.g., sklearn.cross_validation.cross_val_score
 
@@ -1635,22 +1635,12 @@
             Returns the individual with one of the mutations applied to it
 
         """
-<<<<<<< HEAD
         mutation_techniques = [
             partial(gp.mutUniform, expr=self._toolbox.expr_mut, pset=self._pset),
             partial(gp.mutInsert, pset=self._pset),
             partial(gp.mutShrink)
         ]
         return np.random.choice(mutation_techniques)(individual)
-=======
-        roll = np.random.random()
-        if roll <= 1. / 3.:
-            return gp.mutUniform(individual, expr=self._toolbox.expr_mut, pset=self._pset)
-        elif roll <= 2. / 3.:
-            return gp.mutInsert(individual, pset=self._pset)
-        else:
-            return gp.mutShrink(individual)
->>>>>>> 8d2790ca
 
     def _gen_grow_safe(self, pset, min_, max_, type_=None):
         """Generate an expression where each leaf might have a different depth
