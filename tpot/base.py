--- conflicted
+++ resolved
@@ -47,21 +47,12 @@
 from ._version import __version__
 from .operator_utils import TPOTOperatorClassFactory, Operator, ARGType, set_sample_weight
 from .export_utils import export_pipeline, expr_to_tree, generate_pipeline_code
-<<<<<<< HEAD
-
 from .decorators import _timeout, _pre_test, TimedOutExc
 from .built_in_operators import CombineDFs
 
 from .metrics import SCORERS
 from .gp_types import Output_Array
 from .gp_deap import eaMuPlusLambda, mutNodeReplacement
-=======
-from .decorators import _gp_new_generation, _timeout
-from . import operators
-from .operators import CombineDFs
-from .gp_types import Bool, Output_DF
-from .metrics import SCORERS
->>>>>>> 965aa7cc
 
 # hot patch for Windows: solve the problem of crashing python after Ctrl + C in Windows OS
 if sys.platform.startswith('win'):
@@ -76,29 +67,17 @@
             return 1 # don't chain to the next handler
         return 0
     win32api.SetConsoleCtrlHandler(handler, 1)
-<<<<<<< HEAD
-=======
-# add time limit for imported function
-cross_val_score = _timeout(cross_val_score)
->>>>>>> 965aa7cc
+
 
 class TPOTBase(BaseEstimator):
     """TPOT automatically creates and optimizes machine learning pipelines using genetic programming"""
 
-<<<<<<< HEAD
     def __init__(self, generations=100, population_size=100, offspring_size=None,
                  mutation_rate=0.9, crossover_rate=0.1,
                  scoring=None, cv=5, n_jobs=1,
                  max_time_mins=None, max_eval_time_mins=5,
                  random_state=None, config_dict=None, warm_start=False,
                  verbosity=0, disable_update_check=False):
-=======
-    def __init__(self, population_size=100, generations=100,
-                 mutation_rate=0.9, crossover_rate=0.05,
-                 scoring=None, num_cv_folds=3, max_time_mins=None, max_eval_time_mins=5,
-                 random_state=None, verbosity=0,
-                 disable_update_check=False):
->>>>>>> 965aa7cc
         """Sets up the genetic programming algorithm for pipeline optimization.
 
         Parameters
@@ -141,7 +120,6 @@
             'precision', 'precision_macro', 'precision_micro', 'precision_samples',
             'precision_weighted', 'r2', 'recall', 'recall_macro', 'recall_micro',
             'recall_samples', 'recall_weighted', 'roc_auc']
-<<<<<<< HEAD
         cv: int (default: 5)
             Number of folds to evaluate each pipeline over in k-fold cross-validation
             during the TPOT optimization process.
@@ -149,28 +127,16 @@
             Number of CPUs for evaluating pipelines in parallel during the TPOT
             optimization process. Assigning this to -1 will use as many cores as available
             on the computer.
-=======
-        num_cv_folds: int (default: 3)
-            The number of folds to evaluate each pipeline over in k-fold
-            cross-validation during the TPOT pipeline optimization process
->>>>>>> 965aa7cc
         max_time_mins: int (default: None)
             How many minutes TPOT has to optimize the pipeline.
             If provided, this setting will override the "generations" parameter and allow
             TPOT to run until it runs out of time.
         max_eval_time_mins: int (default: 5)
             How many minutes TPOT has to optimize a single pipeline.
-<<<<<<< HEAD
             Setting this parameter to higher values will allow TPOT to explore more
             complex pipelines, but will also allow TPOT to run longer.
         random_state: int (default: None)
             Random number generator seed for TPOT. Use this to make sure
-=======
-            Setting this parameter to higher values will allow TPOT to explore more complex
-            pipelines but will also allow TPOT to run longer.
-        random_state: int (default: 0)
-            The random number generator seed for TPOT. Use this to make sure
->>>>>>> 965aa7cc
             that TPOT will give you the same results each time you run it
             against the same data set with that seed.
         config_dict: dictionary (default: None)
@@ -200,9 +166,11 @@
         if not self.disable_update_check:
             update_check('tpot', __version__)
 
-        self._hof = None
+        self._pareto_front = None
         self._optimized_pipeline = None
         self._fitted_pipeline = None
+        self._pop = None
+        self.warm_start = warm_start
         self.population_size = population_size
         self.generations = generations
         self.max_time_mins = max_time_mins
@@ -249,13 +217,9 @@
         }
 
         self._pbar = None
-<<<<<<< HEAD
 
         # Dictionary of individuals that have already been evaluated in previous generations
         self._evaluated_individuals = {}
-=======
-        self._gp_generation = 0
->>>>>>> 965aa7cc
 
         self.random_state = random_state
 
@@ -278,7 +242,6 @@
                                      'documentation.'.format(scoring))
                 self.scoring_function = scoring
 
-<<<<<<< HEAD
         self.cv = cv
         # If the OS is windows, reset cpu number to 1 since the OS did not have multiprocessing module
         if sys.platform.startswith('win') and n_jobs > 1:
@@ -287,9 +250,6 @@
             self.n_jobs = 1
         else:
             self.n_jobs = n_jobs
-=======
-        self.num_cv_folds = num_cv_folds
->>>>>>> 965aa7cc
 
         self._setup_pset()
         self._setup_toolbox()
@@ -357,11 +317,7 @@
         self._toolbox.register('expr_mut', self._gen_grow_safe, min_=1, max_=4)
         self._toolbox.register('mutate', self._random_mutation_operator)
 
-<<<<<<< HEAD
     def fit(self, features, classes, sample_weight=None):
-=======
-    def fit(self, features, classes):
->>>>>>> 965aa7cc
         """Fits a machine learning pipeline that maximizes classification score
         on the provided data
 
@@ -376,6 +332,8 @@
             Feature matrix
         classes: array-like {n_samples}
             List of class labels for prediction
+        sample_weight: array-like {n_samples}
+            List of sample weights
 
         Returns
         -------
@@ -399,18 +357,12 @@
                              'must be a 1-D array.')
 
         # Set the seed for the GP run
-<<<<<<< HEAD
         if self.random_state is not None:
             random.seed(self.random_state) # deap uses random
-=======
-        if self.random_state:
-            random.seed(self.random_state)
->>>>>>> 965aa7cc
             np.random.seed(self.random_state)
 
         self._start_datetime = datetime.now()
 
-<<<<<<< HEAD
         self._toolbox.register('evaluate', self._evaluate_individuals, features=features, classes=classes, sample_weight=sample_weight)
 
         # assign population, self._pop can only be not None if warm_start is enabled
@@ -418,10 +370,6 @@
             pop = self._pop
         else:
             pop = self._toolbox.population(n=self.population_size)
-=======
-        self._toolbox.register('evaluate', self._evaluate_individual, features=features, classes=classes)
-        pop = self._toolbox.population(n=self.population_size)
->>>>>>> 965aa7cc
 
         def pareto_eq(ind1, ind2):
             """Determines whether two individuals are equal on the Pareto front
@@ -442,13 +390,9 @@
             """
             return np.allclose(ind1.fitness.values, ind2.fitness.values)
 
-<<<<<<< HEAD
         # Generate new pareto front if it doesn't already exist for warm start
         if not self.warm_start or not self._pareto_front:
             self._pareto_front = tools.ParetoFront(similar=pareto_eq)
-=======
-        self._hof = tools.ParetoFront(similar=pareto_eq)
->>>>>>> 965aa7cc
 
         # Start the progress bar
         if self.max_time_mins:
@@ -460,7 +404,6 @@
                           disable=not (self.verbosity >= 2), desc='Optimization Progress')
 
         try:
-<<<<<<< HEAD
             with warnings.catch_warnings():
                 warnings.simplefilter('ignore')
                 pop, _ = eaMuPlusLambda(population=pop, toolbox=self._toolbox,
@@ -472,12 +415,6 @@
             # store population for the next call
             if self.warm_start:
                 self._pop = pop
-=======
-            pop, _ = algorithms.eaSimple(
-                population=pop, toolbox=self._toolbox, cxpb=self.crossover_rate,
-                mutpb=self.mutation_rate, ngen=self.generations,
-                halloffame=self._hof, verbose=False)
->>>>>>> 965aa7cc
 
         # Allow for certain exceptions to signal a premature fit() cancellation
         except (KeyboardInterrupt, SystemExit):
@@ -491,14 +428,13 @@
                 self._pbar.close()
 
             # Store the pipeline with the highest internal testing score
-            if self._hof:
+            if self._pareto_front:
                 top_score = -float('inf')
-                for pipeline, pipeline_scores in zip(self._hof.items, reversed(self._hof.keys)):
+                for pipeline, pipeline_scores in zip(self._pareto_front.items, reversed(self._pareto_front.keys)):
                     if pipeline_scores.wvalues[1] > top_score:
                         self._optimized_pipeline = pipeline
                         top_score = pipeline_scores.wvalues[1]
 
-<<<<<<< HEAD
                 # It won't raise error for a small test like in a unit test because a few pipeline sometimes
                 # may fail due to the training data does not fit the operator's requirement.
                 if not self._optimized_pipeline:
@@ -510,27 +446,11 @@
                           'passed the data to TPOT correctly.')
                 else:
                     self._fitted_pipeline = self._toolbox.compile(expr=self._optimized_pipeline)
-=======
-                if not self._optimized_pipeline:
-                    raise ValueError('There was an error in the TPOT optimization '
-                                     'process. This could be because the data was '
-                                     'not formatted properly, or because data for '
-                                     'a regression problem was provided to the '
-                                     'TPOTClassifier object. Please make sure you '
-                                     'passed the data to TPOT correctly.')
-
-                self._fitted_pipeline = self._toolbox.compile(expr=self._optimized_pipeline)
-
-                with warnings.catch_warnings():
-                    warnings.simplefilter('ignore')
-                    self._fitted_pipeline.fit(features, classes)
->>>>>>> 965aa7cc
 
                     with warnings.catch_warnings():
                         warnings.simplefilter('ignore')
                         self._fitted_pipeline.fit(features, classes)
 
-<<<<<<< HEAD
                     if self.verbosity in [1, 2]:
                         # Add an extra line of spacing if the progress bar was used
                         if self.verbosity >= 2:
@@ -546,18 +466,6 @@
                             with warnings.catch_warnings():
                                 warnings.simplefilter('ignore')
                                 self._pareto_front_fitted_pipelines[str(pipeline)].fit(features, classes)
-=======
-            # Store and fit the entire Pareto front if sciencing
-            elif self.verbosity >= 3 and self._hof:
-                self._hof_fitted_pipelines = {}
-
-                for pipeline in self._hof.items:
-                    self._hof_fitted_pipelines[str(pipeline)] = self._toolbox.compile(expr=pipeline)
-
-                    with warnings.catch_warnings():
-                        warnings.simplefilter('ignore')
-                        self._hof_fitted_pipelines[str(pipeline)].fit(features, classes)
->>>>>>> 965aa7cc
 
     def predict(self, features):
         """Uses the optimized pipeline to predict the classes for a feature set
@@ -620,7 +528,6 @@
         return abs(SCORERS[self.scoring_function](self._fitted_pipeline,
             testing_features.astype(np.float64), testing_classes.astype(np.float64)))
 
-<<<<<<< HEAD
     def predict_proba(self, features):
         """Uses the optimized pipeline to estimate the class probabilities for a feature set
 
@@ -642,8 +549,6 @@
                 raise RuntimeError('The fitted pipeline does not have the predict_proba() function.')
             return self._fitted_pipeline.predict_proba(features.astype(np.float64))
 
-=======
->>>>>>> 965aa7cc
     def set_params(self, **params):
         """Set the parameters of a TPOT instance
 
@@ -716,12 +621,7 @@
                 if hasattr(obj, parameter):
                     setattr(obj, parameter, value)
 
-<<<<<<< HEAD
-
     def _evaluate_individuals(self, individuals, features, classes, sample_weight = None):
-=======
-    def _evaluate_individual(self, individual, features, classes):
->>>>>>> 965aa7cc
         """Determines the `individual`'s fitness
 
         Parameters
@@ -760,8 +660,7 @@
             # This is a fairly hacky way to prevent TPOT from getting stuck on bad pipelines and should be improved in a future release
             individual = individuals[indidx]
             individual_str = str(individual)
-            if (individual_str.count('PolynomialFeatures') > 1):
-<<<<<<< HEAD
+            if individual_str.count('PolynomialFeatures') > 1:
                 if self.verbosity > 2:
                     self._pbar.write('Invalid pipeline encountered. Skipping its evaluation.')
                 fitnesses_dict[indidx] = (5000., -float('inf'))
@@ -846,48 +745,7 @@
                 else:
                     time.sleep(0.2)
             resulting_score_list = [-float('inf') if x == 'Timeout' else x for x in list(res_imap)]
-=======
-                raise ValueError('Invalid pipeline -- skipping its evaluation')
-
-            # Transform the tree expression into an sklearn pipeline
-            sklearn_pipeline = self._toolbox.compile(expr=individual)
-
-            # Fix random state when the operator allows
-            self._set_param_recursive(sklearn_pipeline.steps, 'random_state', 42)
-
-            # Count the number of pipeline operators as a measure of pipeline complexity
-            operator_count = 0
-            
-            # add time limit for evaluation of pipeline
-            for i in range(len(individual)):
-                node = individual[i]
-                if ((type(node) is deap.gp.Terminal) or
-                     type(node) is deap.gp.Primitive and node.name == 'CombineDFs'):
-                    continue
-                operator_count += 1
-
-            with warnings.catch_warnings():
-                warnings.simplefilter('ignore')
-                cv_scores = cross_val_score(self, sklearn_pipeline, features, classes,
-                    cv=self.num_cv_folds, scoring=self.scoring_function)
-            try:
-                resulting_score = np.mean(cv_scores)
-            except TypeError:
-                raise TypeError('Warning: cv_scores is None due to timeout during evaluation of pipeline')
-
-        except Exception:
-            # Catch-all: Do not allow one pipeline that crashes to cause TPOT
-            # to crash. Instead, assign the crashing pipeline a poor fitness
-            # import traceback
-            # traceback.print_exc()
-            return 5000., -float('inf')
-        finally:
-            if not self._pbar.disable:
-                self._pbar.update(1)  # One more pipeline evaluated
-
-        if type(resulting_score) in [float, np.float64, np.float32]:
-            return max(1, operator_count), resulting_score
->>>>>>> 965aa7cc
+
         else:
             resulting_score_list = []
             for sklearn_pipeline in sklearn_pipeline_list:
@@ -918,11 +776,7 @@
     def _mate_operator(self, ind1, ind2):
         return gp.cxOnePoint(ind1, ind2)
 
-<<<<<<< HEAD
-
     @_pre_test
-=======
->>>>>>> 965aa7cc
     def _random_mutation_operator(self, individual):
         """Perform a replacement, insertion, or shrink mutation on an individual
 
@@ -946,7 +800,6 @@
             partial(gp.mutShrink)
         ]
         return np.random.choice(mutation_techniques)(individual)
-
 
     def _gen_grow_safe(self, pset, min_, max_, type_=None):
         """Generate an expression where each leaf might have a different depth
