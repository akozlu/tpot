# -*- coding: utf-8 -*-

"""Copyright 2015-Present Randal S. Olson.

This file is part of the TPOT library.

TPOT is free software: you can redistribute it and/or modify
it under the terms of the GNU Lesser General Public License as
published by the Free Software Foundation, either version 3 of
the License, or (at your option) any later version.

TPOT is distributed in the hope that it will be useful,
but WITHOUT ANY WARRANTY; without even the implied warranty of
MERCHANTABILITY or FITNESS FOR A PARTICULAR PURPOSE. See the
GNU Lesser General Public License for more details.

You should have received a copy of the GNU Lesser General Public
License along with TPOT. If not, see <http://www.gnu.org/licenses/>.

"""

from __future__ import print_function
import random
import inspect
import warnings
import sys
import imp
from functools import partial
from datetime import datetime
from multiprocessing import cpu_count
import os

import numpy as np
import deap
from deap import base, creator, tools, gp
from tqdm import tqdm
from copy import copy

from sklearn.base import BaseEstimator
from sklearn.utils import check_X_y
from sklearn.externals.joblib import Parallel, delayed
from sklearn.pipeline import make_pipeline, make_union
from sklearn.preprocessing import FunctionTransformer, Imputer
from sklearn.model_selection import train_test_split
from sklearn.metrics.scorer import make_scorer

from update_checker import update_check

from ._version import __version__
from .operator_utils import TPOTOperatorClassFactory, Operator, ARGType
from .export_utils import export_pipeline, expr_to_tree, generate_pipeline_code
from .decorators import _pre_test
from .builtins import CombineDFs, StackingEstimator

from .config.classifier_light import classifier_config_dict_light
from .config.regressor_light import regressor_config_dict_light
from .config.classifier_mdr import tpot_mdr_classifier_config_dict
from .config.regressor_mdr import tpot_mdr_regressor_config_dict
from .config.regressor_sparse import regressor_config_sparse
from .config.classifier_sparse import classifier_config_sparse

from .metrics import SCORERS
from .gp_types import Output_Array
from .gp_deap import eaMuPlusLambda, mutNodeReplacement, _wrapped_cross_val_score, cxOnePoint

# hot patch for Windows: solve the problem of crashing python after Ctrl + C in Windows OS
if sys.platform.startswith('win'):
    import win32api
    try:
        import _thread
    except ImportError:
        import thread as _thread

    def handler(dwCtrlType, hook_sigint=_thread.interrupt_main):
        """SIGINT handler function."""
        if dwCtrlType == 0:  # CTRL_C_EVENT
            hook_sigint()
            return 1  # don't chain to the next handler
        return 0
    win32api.SetConsoleCtrlHandler(handler, 1)


class TPOTBase(BaseEstimator):
    """Automatically creates and optimizes machine learning pipelines using GP."""

    # dont save periodic pipelines more often than this
    OUTPUT_BEST_PIPELINE_PERIOD_SECONDS = 30

    def __init__(self, generations=100, population_size=100, offspring_size=None,
                 mutation_rate=0.9, crossover_rate=0.1,
                 scoring=None, cv=5, subsample=1.0, n_jobs=1,
                 max_time_mins=None, max_eval_time_mins=5,
                 random_state=None, config_dict=None, warm_start=False,
                 verbosity=0, disable_update_check=False, periodic_save_path=None):
        """Set up the genetic programming algorithm for pipeline optimization.

        Parameters
        ----------
        generations: int, optional (default: 100)
            Number of iterations to the run pipeline optimization process.
            Generally, TPOT will work better when you give it more generations (and
            therefore time) to optimize the pipeline. TPOT will evaluate
            POPULATION_SIZE + GENERATIONS x OFFSPRING_SIZE pipelines in total.
        population_size: int, optional (default: 100)
            Number of individuals to retain in the GP population every generation.
            Generally, TPOT will work better when you give it more individuals
            (and therefore time) to optimize the pipeline. TPOT will evaluate
            POPULATION_SIZE + GENERATIONS x OFFSPRING_SIZE pipelines in total.
        offspring_size: int, optional (default: None)
            Number of offspring to produce in each GP generation.
            By default, offspring_size = population_size.
        mutation_rate: float, optional (default: 0.9)
            Mutation rate for the genetic programming algorithm in the range [0.0, 1.0].
            This parameter tells the GP algorithm how many pipelines to apply random
            changes to every generation. We recommend using the default parameter unless
            you understand how the mutation rate affects GP algorithms.
        crossover_rate: float, optional (default: 0.1)
            Crossover rate for the genetic programming algorithm in the range [0.0, 1.0].
            This parameter tells the genetic programming algorithm how many pipelines to
            "breed" every generation. We recommend using the default parameter unless you
            understand how the mutation rate affects GP algorithms.
        scoring: string or callable, optional
            Function used to evaluate the quality of a given pipeline for the
            problem. By default, accuracy is used for classification problems and
            mean squared error (MSE) for regression problems.

            Offers the same options as sklearn.model_selection.cross_val_score as well as
            a built-in score 'balanced_accuracy'. Classification metrics:

            ['accuracy', 'adjusted_rand_score', 'average_precision', 'balanced_accuracy',
            'f1', 'f1_macro', 'f1_micro', 'f1_samples', 'f1_weighted',
            'precision', 'precision_macro', 'precision_micro', 'precision_samples',
            'precision_weighted', 'recall', 'recall_macro', 'recall_micro',
            'recall_samples', 'recall_weighted', 'roc_auc']

            Regression metrics:

            ['neg_median_absolute_error', 'neg_mean_absolute_error',
            'neg_mean_squared_error', 'r2']

            If you would like to use a custom scoring function, you can pass a callable
            function to this parameter with the signature scorer(y_true, y_pred).
            See the section on scoring functions in the documentation for more details.

            TPOT assumes that any custom scoring function with "error" or "loss" in the
            name is meant to be minimized, whereas any other functions will be maximized.
        cv: int or cross-validation generator, optional (default: 5)
            If CV is a number, then it is the number of folds to evaluate each
            pipeline over in k-fold cross-validation during the TPOT optimization
             process. If it is an object then it is an object to be used as a
             cross-validation generator.
        subsample: float, optional (default: 1.0)
            Subsample ratio of the training instance. Setting it to 0.5 means that TPOT
            randomly collects half of training samples for pipeline optimization process.
        n_jobs: int, optional (default: 1)
            Number of CPUs for evaluating pipelines in parallel during the TPOT
            optimization process. Assigning this to -1 will use as many cores as available
            on the computer.
        max_time_mins: int, optional (default: None)
            How many minutes TPOT has to optimize the pipeline.
            If provided, this setting will override the "generations" parameter and allow
            TPOT to run until it runs out of time.
        max_eval_time_mins: int, optional (default: 5)
            How many minutes TPOT has to optimize a single pipeline.
            Setting this parameter to higher values will allow TPOT to explore more
            complex pipelines, but will also allow TPOT to run longer.
        random_state: int, optional (default: None)
            Random number generator seed for TPOT. Use this parameter to make sure
            that TPOT will give you the same results each time you run it against the
            same data set with that seed.
        config_dict: a Python dictionary or string, optional (default: None)
            Python dictionary:
                A dictionary customizing the operators and parameters that
                TPOT uses in the optimization process.
                For examples, see config_regressor.py and config_classifier.py
            Path for configuration file:
                A path to a configuration file for customizing the operators and parameters that
                TPOT uses in the optimization process.
                For examples, see config_regressor.py and config_classifier.py
            String 'TPOT light':
                TPOT uses a light version of operator configuration dictionary instead of
                the default one.
            String 'TPOT MDR':
                TPOT uses a list of TPOT-MDR operator configuration dictionary instead of
                the default one.
            String 'TPOT sparse':
                TPOT uses a configuration dictionary with a one-hot-encoder and the
                operators normally included in TPOT that also support sparse matrices.
        warm_start: bool, optional (default: False)
            Flag indicating whether the TPOT instance will reuse the population from
            previous calls to fit().
        verbosity: int, optional (default: 0)
            How much information TPOT communicates while it's running.
            0 = none, 1 = minimal, 2 = high, 3 = all.
            A setting of 2 or higher will add a progress bar during the optimization procedure.
        disable_update_check: bool, optional (default: False)
            Flag indicating whether the TPOT version checker should be disabled.
        periodic_save_path: path string (default: None)
            If supplied, a folder in which tpot will periodically save the best pipeline so far while optimizing.
            Currently once per generation but not more often than once per 30 seconds.
            Useful in multiple cases:
                Sudden death before tpot could save optimized pipeline
                Track its progress
                Grab pipelines while it's still optimizing

        Returns
        -------
        None

        """
        if self.__class__.__name__ == 'TPOTBase':
            raise RuntimeError('Do not instantiate the TPOTBase class directly; use TPOTRegressor or TPOTClassifier instead.')

        # Prompt the user if their version is out of date
        self.disable_update_check = disable_update_check
        if not self.disable_update_check:
            update_check('tpot', __version__)

        self._pareto_front = None
        self._optimized_pipeline = None
        self._optimized_pipeline_score = None
        self._exported_pipeline_text = ""
        self.fitted_pipeline_ = None
        self._fitted_imputer = None
        self._pop = None
        self.warm_start = warm_start
        self.population_size = population_size
        self.generations = generations
        self.max_time_mins = max_time_mins
        self.max_eval_time_mins = max_eval_time_mins
        self.periodic_save_path = periodic_save_path

        # Set offspring_size equal to population_size by default
        if offspring_size:
            self.offspring_size = offspring_size
        else:
            self.offspring_size = population_size

        self._setup_config(config_dict)

        self.operators = []
        self.arguments = []
        for key in sorted(self.config_dict.keys()):
            op_class, arg_types = TPOTOperatorClassFactory(
                key,
                self.config_dict[key],
                BaseClass=Operator,
                ArgBaseClass=ARGType
            )
            if op_class:
                self.operators.append(op_class)
                self.arguments += arg_types

        # Schedule TPOT to run for many generations if the user specifies a
        # run-time limit TPOT will automatically interrupt itself when the timer
        # runs out
        if max_time_mins is not None:
            self.generations = 1000000

        self.mutation_rate = mutation_rate
        self.crossover_rate = crossover_rate

        if self.mutation_rate + self.crossover_rate > 1:
            raise ValueError(
                'The sum of the crossover and mutation probabilities must be <= 1.0.'
            )

        self.verbosity = verbosity
        self.operators_context = {
            'make_pipeline': make_pipeline,
            'make_union': make_union,
            'StackingEstimator': StackingEstimator,
            'FunctionTransformer': FunctionTransformer,
            'copy': copy
        }
        self._pbar = None

        # Dictionary of individuals that have already been evaluated in previous
        # generations
        self.evaluated_individuals_ = {}
        self.random_state = random_state

        # If the user passed a custom scoring function, store it in the sklearn
        # SCORERS dictionary
        if scoring:
            if hasattr(scoring, '__call__'):
                scoring_name = scoring.__name__
                greater_is_better = 'loss' not in scoring_name and 'error' not in scoring_name
                SCORERS[scoring_name] = make_scorer(scoring, greater_is_better=greater_is_better)
                self.scoring_function = scoring_name
            else:
                if scoring not in SCORERS:
                    raise ValueError(
                        'The scoring function {} is not available. Please '
                        'choose a valid scoring function from the TPOT '
                        'documentation.'.format(scoring)
                    )
                self.scoring_function = scoring

        self.cv = cv
        self.subsample = subsample
        if self.subsample <= 0.0 or self.subsample > 1.0:
            raise ValueError(
                'The subsample ratio of the training instance must be in the range (0.0, 1.0].'
            )
        # If the OS is windows, reset cpu number to 1 since the OS did not have multiprocessing module
        if sys.platform.startswith('win') and n_jobs != 1:
            print(
                'Warning: Although parallelization is currently supported in '
                'TPOT for Windows, pressing Ctrl+C will freeze the optimization '
                'process without saving the best pipeline! Thus, Please DO NOT '
                'press Ctrl+C during the optimization procss if n_jobs is not '
                'equal to 1. For quick test in Windows, please set n_jobs to 1 '
                'for saving the best pipeline in the middle of the optimization '
                'process via Ctrl+C.'
            )
        if n_jobs == -1:
            self.n_jobs = cpu_count()
        else:
            self.n_jobs = n_jobs

        self._setup_pset()
        self._setup_toolbox()

    def _setup_config(self, config_dict):
        if config_dict:
            if isinstance(config_dict, dict):
                self.config_dict = config_dict
            elif config_dict == 'TPOT light':
                if self.classification:
                    self.config_dict = classifier_config_dict_light
                else:
                    self.config_dict = regressor_config_dict_light
            elif config_dict == 'TPOT MDR':
                if self.classification:
                    self.config_dict = tpot_mdr_classifier_config_dict
                else:
                    self.config_dict = tpot_mdr_regressor_config_dict
            elif config_dict == 'TPOT sparse':
                if self.classification:
                    self.config_dict = classifier_config_sparse
                else:
                    self.config_dict = regressor_config_sparse
            else:
                self.config_dict = self._read_config_file(config_dict)
        else:
            self.config_dict = self.default_config_dict

    def _read_config_file(self, config_path):
        try:
            custom_config = imp.new_module('custom_config')

            with open(config_path, 'r') as config_file:
                file_string = config_file.read()
                exec(file_string, custom_config.__dict__)

            return custom_config.tpot_config
        except FileNotFoundError as e:
            raise FileNotFoundError(
                'Could not open specified TPOT operator config file: '
                '{}'.format(e.filename)
            )
        except AttributeError:
            raise AttributeError(
                'The supplied TPOT operator config file does not contain '
                'a dictionary named "tpot_config".'
            )
        except Exception as e:
            raise type(e)(
                'An error occured while attempting to read the specified '
                'custom TPOT operator configuration file.'
            )

    def _setup_pset(self):
        if self.random_state is not None:
            random.seed(self.random_state)
            np.random.seed(self.random_state)

        self._pset = gp.PrimitiveSetTyped('MAIN', [np.ndarray], Output_Array)
        self._pset.renameArguments(ARG0='input_matrix')
        self._add_operators()
        self._add_terminals()

        if self.verbosity > 2:
            print('{} operators have been imported by TPOT.'.format(len(self.operators)))

    def _add_operators(self):
        for operator in self.operators:
            if operator.root:
                # We need to add rooted primitives twice so that they can
                # return both an Output_Array (and thus be the root of the tree),
                # and return a np.ndarray so they can exist elsewhere in the tree.
                p_types = (operator.parameter_types()[0], Output_Array)
                self._pset.addPrimitive(operator, *p_types)

            self._pset.addPrimitive(operator, *operator.parameter_types())

            # Import required modules into local namespace so that pipelines
            # may be evaluated directly
            for key in sorted(operator.import_hash.keys()):
                module_list = ', '.join(sorted(operator.import_hash[key]))

                if key.startswith('tpot.'):
                    exec('from {} import {}'.format(key[4:], module_list))
                else:
                    exec('from {} import {}'.format(key, module_list))

                for var in operator.import_hash[key]:
                    self.operators_context[var] = eval(var)

        self._pset.addPrimitive(CombineDFs(), [np.ndarray, np.ndarray], np.ndarray)

    def _add_terminals(self):
        for _type in self.arguments:
            type_values = list(_type.values)

            for val in type_values:
                terminal_name = _type.__name__ + "=" + str(val)
                self._pset.addTerminal(val, _type, name=terminal_name)

    def _setup_toolbox(self):
        creator.create('FitnessMulti', base.Fitness, weights=(-1.0, 1.0))
        creator.create('Individual', gp.PrimitiveTree, fitness=creator.FitnessMulti)

        self._toolbox = base.Toolbox()
        self._toolbox.register('expr', self._gen_grow_safe, pset=self._pset, min_=1, max_=3)
        self._toolbox.register('individual', tools.initIterate, creator.Individual, self._toolbox.expr)
        self._toolbox.register('population', tools.initRepeat, list, self._toolbox.individual)
        self._toolbox.register('compile', self._compile_to_sklearn)
        self._toolbox.register('select', tools.selNSGA2)
        self._toolbox.register('mate', self._mate_operator)
        self._toolbox.register('expr_mut', self._gen_grow_safe, min_=1, max_=4)
        self._toolbox.register('mutate', self._random_mutation_operator)

    def fit(self, features, target, sample_weight=None, groups=None):
        """Fit an optimized machine learning pipeline.

        Uses genetic programming to optimize a machine learning pipeline that
        maximizes score on the provided features and target. Performs internal
        k-fold cross-validaton to avoid overfitting on the training data.

        Parameters
        ----------
        features: array-like {n_samples, n_features}
            Feature matrix

            TPOT and all scikit-learn algorithms assume that the features will be numerical
            and there will be no missing values. As such, when a feature matrix is provided
            to TPOT, all missing values will automatically be replaced (i.e., imputed) using
            median value imputation.

            If you wish to use a different imputation strategy than median imputation, please
            make sure to apply imputation to your feature set prior to passing it to TPOT.
        target: array-like {n_samples}
            List of class labels for prediction
        sample_weight: array-like {n_samples}, optional
            Per-sample weights. Higher weights force TPOT to put more emphasis on those points
        groups: array-like, with shape {n_samples, }, optional
            Group labels for the samples used when performing cross-validation.
            This parameter should only be used in conjunction with sklearn's Group cross-validation
            functions, such as sklearn.model_selection.GroupKFold

        Returns
        -------
        self: object
            Returns a copy of the fitted TPOT object

        """
        features = features.astype(np.float64)

        # Resets the imputer to be fit for the new dataset
        self._fitted_imputer = None

        if np.any(np.isnan(features)):
            features = self._impute_values(features)

        self._check_dataset(features, target)

        # Randomly collect a subsample of training samples for pipeline optimization process.
        if self.subsample < 1.0:
            features, _, target, _ = train_test_split(features, target, train_size=self.subsample, random_state=self.random_state)
            # Raise a warning message if the training size is less than 1500 when subsample is not default value
            if features.shape[0] < 1500:
                print(
                    'Warning: Although subsample can accelerate pipeline optimization process, '
                    'too small training sample size may cause unpredictable effect on maximizing '
                    'score in pipeline optimization process. Increasing subsample ratio may get '
                    'a more reasonable outcome from optimization process in TPOT.'
                    )

        # Set the seed for the GP run
        if self.random_state is not None:
            random.seed(self.random_state)  # deap uses random
            np.random.seed(self.random_state)

        self._start_datetime = datetime.now()
        self._last_pipeline_write = self._start_datetime
        self._toolbox.register('evaluate', self._evaluate_individuals, features=features, target=target, sample_weight=sample_weight, groups=groups)

        # assign population, self._pop can only be not None if warm_start is enabled
        if self._pop:
            pop = self._pop
        else:
            pop = self._toolbox.population(n=self.population_size)

        def pareto_eq(ind1, ind2):
            """Determine whether two individuals are equal on the Pareto front.

            Parameters
            ----------
            ind1: DEAP individual from the GP population
                First individual to compare
            ind2: DEAP individual from the GP population
                Second individual to compare

            Returns
            ----------
            individuals_equal: bool
                Boolean indicating whether the two individuals are equal on
                the Pareto front

            """
            return np.allclose(ind1.fitness.values, ind2.fitness.values)

        # Generate new pareto front if it doesn't already exist for warm start
        if not self.warm_start or not self._pareto_front:
            self._pareto_front = tools.ParetoFront(similar=pareto_eq)

        # Start the progress bar
        if self.max_time_mins:
            total_evals = self.population_size
        else:
            total_evals = self.offspring_size * self.generations + self.population_size

        self._pbar = tqdm(total=total_evals, unit='pipeline', leave=False,
                          disable=not (self.verbosity >= 2), desc='Optimization Progress')

        try:
            with warnings.catch_warnings():
                warnings.simplefilter('ignore')
                pop, _ = eaMuPlusLambda(
                    population=pop,
                    toolbox=self._toolbox,
                    mu=self.population_size,
                    lambda_=self.offspring_size,
                    cxpb=self.crossover_rate,
                    mutpb=self.mutation_rate,
                    ngen=self.generations,
                    pbar=self._pbar,
                    halloffame=self._pareto_front,
                    verbose=self.verbosity,
                    max_time_mins=self.max_time_mins,
                    periodic_pipeline_saver=self.save_pipeline_if_period
                )

            # store population for the next call
            if self.warm_start:
                self._pop = pop

        # Allow for certain exceptions to signal a premature fit() cancellation
        except (KeyboardInterrupt, SystemExit):
            if self.verbosity > 0:
                self._pbar.write('')
                self._pbar.write('TPOT closed prematurely. Will use the current best pipeline.')
        finally:
            # keep trying 10 times in case weird things happened like multiple CTRL+C or exceptions
            attempts = 10
            for attempt in range(attempts):
                try:
                    # Close the progress bar
                    # Standard truthiness checks won't work for tqdm
                    if not isinstance(self._pbar, type(None)):
                        self._pbar.close()

                    # Store the pipeline with the highest internal testing score
                    if self._pareto_front:
                        self._update_top_pipeline()

                        # It won't raise error for a small test like in a unit test because a few pipeline sometimes
                        # may fail due to the training data does not fit the operator's requirement.
                        if not self._optimized_pipeline:
                            print('There was an error in the TPOT optimization '
                                  'process. This could be because the data was '
                                  'not formatted properly, or because data for '
                                  'a regression problem was provided to the '
                                  'TPOTClassifier object. Please make sure you '
                                  'passed the data to TPOT correctly.')
                        else:
                            self.fitted_pipeline_ = self._toolbox.compile(expr=self._optimized_pipeline)

                            with warnings.catch_warnings():
                                warnings.simplefilter('ignore')
                                self.fitted_pipeline_.fit(features, target)

                            if self.verbosity in [1, 2]:
                                # Add an extra line of spacing if the progress bar was used
                                if self.verbosity >= 2:
                                    print('')
                                print('Best pipeline: {}'.format(self._optimized_pipeline))

                            # Store and fit the entire Pareto front as fitted models for convenience
                            self.pareto_front_fitted_pipelines_ = {}

                            for pipeline in self._pareto_front.items:
                                self.pareto_front_fitted_pipelines_[str(pipeline)] = self._toolbox.compile(expr=pipeline)
                                with warnings.catch_warnings():
                                    warnings.simplefilter('ignore')
                                    self.pareto_front_fitted_pipelines_[str(pipeline)].fit(features, target)
                    break

                except (KeyboardInterrupt, SystemExit, Exception) as e:
                    # raise the exception if it's our last attempt
                    if attempt == (attempts - 1):
                        raise
            return self

    def _update_top_pipeline(self):
        """Helper function to update the _optimized_pipeline field."""
        if self._pareto_front:
            top_score = -float('inf')
            for pipeline, pipeline_scores in zip(self._pareto_front.items, reversed(self._pareto_front.keys)):
                if pipeline_scores.wvalues[1] > top_score:
                    self._optimized_pipeline = pipeline
                    top_score = pipeline_scores.wvalues[1]
                    self._optimized_pipeline_score = top_score

    def predict(self, features):
        """Use the optimized pipeline to predict the target for a feature set.

        Parameters
        ----------
        features: array-like {n_samples, n_features}
            Feature matrix

        Returns
        ----------
        array-like: {n_samples}
            Predicted target for the samples in the feature matrix

        """
        if not self.fitted_pipeline_:
            raise RuntimeError('A pipeline has not yet been optimized. Please call fit() first.')

        features = features.astype(np.float64)

        if np.any(np.isnan(features)):
            features = self._impute_values(features)

        return self.fitted_pipeline_.predict(features)

    def fit_predict(self, features, target):
        """Call fit and predict in sequence.

        Parameters
        ----------
        features: array-like {n_samples, n_features}
            Feature matrix
        target: array-like {n_samples}
            List of class labels for prediction

        Returns
        ----------
        array-like: {n_samples}
            Predicted target for the provided features

        """
        self.fit(features, target)
        return self.predict(features)

    def score(self, testing_features, testing_target):
        """Return the score on the given testing data using the user-specified scoring function.

        Parameters
        ----------
        testing_features: array-like {n_samples, n_features}
            Feature matrix of the testing set
        testing_target: array-like {n_samples}
            List of class labels for prediction in the testing set

        Returns
        -------
        accuracy_score: float
            The estimated test set accuracy

        """
        if self.fitted_pipeline_ is None:
            raise RuntimeError('A pipeline has not yet been optimized. Please call fit() first.')

        # If the scoring function is a string, we must adjust to use the sklearn
        # scoring interface
        score = SCORERS[self.scoring_function](
            self.fitted_pipeline_,
            testing_features.astype(np.float64),
            testing_target.astype(np.float64)
        )
        return abs(score)

    def predict_proba(self, features):
        """Use the optimized pipeline to estimate the class probabilities for a feature set.

        Parameters
        ----------
        features: array-like {n_samples, n_features}
            Feature matrix of the testing set

        Returns
        -------
        array-like: {n_samples, n_target}
            The class probabilities of the input samples

        """
        if not self.fitted_pipeline_:
            raise RuntimeError('A pipeline has not yet been optimized. Please call fit() first.')
        else:
            if not(hasattr(self.fitted_pipeline_, 'predict_proba')):
                raise RuntimeError('The fitted pipeline does not have the predict_proba() function.')
            return self.fitted_pipeline_.predict_proba(features.astype(np.float64))

    def set_params(self, **params):
        """Set the parameters of TPOT.

        Returns
        -------
        self
        """
        self.__init__(**params)

        return self

    def save_pipeline_if_period(self):
        total_since_last_pipeline_save = (datetime.now() - self._last_pipeline_write).total_seconds()
        if total_since_last_pipeline_save > self.OUTPUT_BEST_PIPELINE_PERIOD_SECONDS:
            self._last_pipeline_write = datetime.now()
            self._save_periodic_pipeline()

    def _save_periodic_pipeline(self):
        if self.periodic_save_path is not None:
            try:
                write = self._pbar.write if not self._pbar.disable else print

                self._update_top_pipeline()

                filename = os.path.join(self.periodic_save_path, 'pipeline_{}.py'.format(datetime.now().strftime('%Y.%m.%d_%H-%M-%S')))

                if self.verbosity >= 2:
                    write('saving best periodic pipeline to {}'.format(filename))
                did_export = self.export(filename, skip_if_repeated=True)

                if not did_export:
                    if self.verbosity >= 2:
                        write('periodic pipeline was not saved, probably saved before...')
            except Exception as e:
                if self.verbosity >= 2:
                    write('failed saving periodic pipeline, exception:\n{}'.format(str(e)[:250]))

    def export(self, output_file_name, skip_if_repeated=False):
        """Export the optimized pipeline as Python code.

        Parameters
        ----------
        output_file_name: string
            String containing the path and file name of the desired output file

        Returns
        -------
        None

        """
        if self._optimized_pipeline is None:
            raise RuntimeError('A pipeline has not yet been optimized. Please call fit() first.')

        to_write = export_pipeline(self._optimized_pipeline, self.operators, self._pset, self._optimized_pipeline_score)

        #dont export a pipeline you just had
        if skip_if_repeated and (self._exported_pipeline_text == to_write):
            return False
        
        with open(output_file_name, 'w') as output_file:
            output_file.write(to_write)
            self._exported_pipeline_text = to_write
            return True

    def _impute_values(self, features):
        """Impute missing values in a feature set.

        Parameters
        ----------
        features: array-like {n_samples, n_features}
            A feature matrix

        Returns
        -------
        array-like {n_samples, n_features}
        """
        if self.verbosity > 1:
            print('Imputing missing values in feature set')

        if self._fitted_imputer is None:
            self._fitted_imputer = Imputer(strategy="median", axis=1)
            self._fitted_imputer.fit(features)

        return self._fitted_imputer.transform(features)

    def _check_dataset(self, features, target):
        """Check if a dataset has a valid feature set and labels.

        Parameters
        ----------
        features: array-like {n_samples, n_features}
            Feature matrix
        target: array-like {n_samples}
            List of class labels for prediction

        Returns
        -------
        None
        """
        try:
            check_X_y(features, target, accept_sparse=False)
        except (AssertionError, ValueError):
            raise ValueError(
                'Error: Input data is not in a valid format. Please confirm '
                'that the input data is scikit-learn compatible. For example, '
                'the features must be a 2-D array and target labels must be a '
                '1-D array.'
            )

    def _compile_to_sklearn(self, expr):
        """Compile a DEAP pipeline into a sklearn pipeline.

        Parameters
        ----------
        expr: DEAP individual
            The DEAP pipeline to be compiled

        Returns
        -------
        sklearn_pipeline: sklearn.pipeline.Pipeline
        """
        sklearn_pipeline = generate_pipeline_code(expr_to_tree(expr, self._pset), self.operators)
        return eval(sklearn_pipeline, self.operators_context)

    def _set_param_recursive(self, pipeline_steps, parameter, value):
        """Recursively iterate through all objects in the pipeline and set a given parameter.

        Parameters
        ----------
        pipeline_steps: array-like
            List of (str, obj) tuples from a scikit-learn pipeline or related object
        parameter: str
            The parameter to assign a value for in each pipeline object
        value: any
            The value to assign the parameter to in each pipeline object
        Returns
        -------
        None

        """
        for (_, obj) in pipeline_steps:
            recursive_attrs = ['steps', 'transformer_list', 'estimators']

            for attr in recursive_attrs:
                if hasattr(obj, attr):
                    self._set_param_recursive(getattr(obj, attr), parameter, value)
                    break
            else:
                if hasattr(obj, parameter):
                    setattr(obj, parameter, value)

    def _evaluate_individuals(self, individuals, features, target, sample_weight=None, groups=None):
        """Determine the fit of the provided individuals.

        Parameters
        ----------
        individuals: a list of DEAP individual
            One individual is a list of pipeline operators and model parameters that can be
            compiled by DEAP into a callable function
        features: numpy.ndarray {n_samples, n_features}
            A numpy matrix containing the training and testing features for the individual's evaluation
        target: numpy.ndarray {n_samples}
            A numpy matrix containing the training and testing target for the individual's evaluation
        sample_weight: array-like {n_samples}, optional
            List of sample weights to balance (or un-balanace) the dataset target as needed
        groups: array-like {n_samples, }, optional
            Group labels for the samples used while splitting the dataset into train/test set

        Returns
        -------
        fitnesses_ordered: float
            Returns a list of tuple value indicating the individual's fitness
            according to its performance on the provided data

        """
        if self.max_time_mins:
            total_mins_elapsed = (datetime.now() - self._start_datetime).total_seconds() / 60.
            if total_mins_elapsed >= self.max_time_mins:
                raise KeyboardInterrupt('{} minutes have elapsed. TPOT will close down.'.format(total_mins_elapsed))

        # Check we do not evaluate twice the same individual in one pass.
        _, unique_individual_indices = np.unique([str(ind) for ind in individuals], return_index=True)
        unique_individuals = [ind for i, ind in enumerate(individuals) if i in unique_individual_indices]

        # return fitness scores
        operator_counts = {}
        # 4 lists of DEAP individuals, their sklearn pipelines and their operator counts for parallel computing
        eval_individuals_str = []
        sklearn_pipeline_list = []

        for individual in unique_individuals:
            # Disallow certain combinations of operators because they will take too long or take up too much RAM
            # This is a fairly hacky way to prevent TPOT from getting stuck on bad pipelines and should be improved in a future release
            individual_str = str(individual)
            sklearn_pipeline_str = generate_pipeline_code(expr_to_tree(individual, self._pset), self.operators)
            if sklearn_pipeline_str.count('PolynomialFeatures') > 1:
                if self.verbosity > 2:
                    self._pbar.write('Invalid pipeline encountered. Skipping its evaluation.')
                self.evaluated_individuals_[individual_str] = (5000., -float('inf'))
                if not self._pbar.disable:
                    self._pbar.update(1)
            # Check if the individual was evaluated before
            elif individual_str in self.evaluated_individuals_:
                if self.verbosity > 2:
                    self._pbar.write('Pipeline encountered that has previously been evaluated during the '
                                     'optimization process. Using the score from the previous evaluation.')
                if not self._pbar.disable:
                    self._pbar.update(1)
            else:
                try:
                    # Transform the tree expression into an sklearn pipeline
                    sklearn_pipeline = self._toolbox.compile(expr=individual)

                    # Fix random state when the operator allows
                    self._set_param_recursive(sklearn_pipeline.steps, 'random_state', 42)
                    # Setting the seed is needed for XGBoost support because XGBoost currently stores
                    # both a seed and random_state, and they're not synced correctly.
                    # XGBoost will raise an exception if random_state != seed.
                    if 'XGB' in sklearn_pipeline_str:
                        self._set_param_recursive(sklearn_pipeline.steps, 'seed', 42)

                    # Count the number of pipeline operators as a measure of pipeline complexity
                    operator_count = self._operator_count(individual)
                    operator_counts[individual_str] = max(1, operator_count)
                except Exception:
                    self.evaluated_individuals_[individual_str] = (5000., -float('inf'))
                    if not self._pbar.disable:
                        self._pbar.update(1)
                    continue
                eval_individuals_str.append(individual_str)
                sklearn_pipeline_list.append(sklearn_pipeline)

<<<<<<< HEAD
        # evaluate pipeline
        resulting_score_list = []
        # chunk size for pbar update
        for chunk_idx in range(0, len(sklearn_pipeline_list), self.n_jobs * 4):
            jobs = []
            for sklearn_pipeline in sklearn_pipeline_list[chunk_idx:chunk_idx + self.n_jobs * 4]:
                job = delayed(_wrapped_cross_val_score)(
                    sklearn_pipeline=sklearn_pipeline,
                    features=features,
                    target=target,
                    cv=self.cv,
                    scoring_function=self.scoring_function,
                    sample_weight=sample_weight,
                    max_eval_time_mins=self.max_eval_time_mins,
                    groups=groups
                )
                jobs.append(job)
            parallel = Parallel(n_jobs=self.n_jobs, verbose=0, pre_dispatch='2*n_jobs')
            tmp_result_score = parallel(jobs)
=======
        # Make the partial function that will be called below
        partial_wrapped_cross_val_score = partial(_wrapped_cross_val_score,
                            features=features,
                            target=target,
                            cv=self.cv,
                            scoring_function=self.scoring_function,
                            sample_weight=sample_weight,
                            max_eval_time_mins=self.max_eval_time_mins,
                            groups=groups
                            )
>>>>>>> 2b0c29cc

        resulting_score_list = []
        # Don't use parallelization if n_jobs==1
        if self.n_jobs == 1:
            for sklearn_pipeline in sklearn_pipeline_list:
                val = partial_wrapped_cross_val_score(sklearn_pipeline=sklearn_pipeline)
                resulting_score_list = self._update_pbar(val, resulting_score_list)
        else:
            # chunk size for pbar update
            for chunk_idx in range(0, len(sklearn_pipeline_list), self.n_jobs * 4):
                parallel = Parallel(n_jobs=self.n_jobs, verbose=0, pre_dispatch='2*n_jobs')
                tmp_result_scores = parallel(delayed(partial_wrapped_cross_val_score)(sklearn_pipeline=sklearn_pipeline)
                                             for sklearn_pipeline in sklearn_pipeline_list[chunk_idx:chunk_idx + self.n_jobs * 4])
                # update pbar
                for val in tmp_result_scores:
                    resulting_score_list = self._update_pbar(val, resulting_score_list)

        for resulting_score, individual_str in zip(resulting_score_list, eval_individuals_str):
            if type(resulting_score) in [float, np.float64, np.float32]:
                self.evaluated_individuals_[individual_str] = (operator_counts[individual_str], resulting_score)
            else:
                raise ValueError('Scoring function does not return a float.')

        return [self.evaluated_individuals_[str(individual)] for individual in individuals]

    @_pre_test
    def _mate_operator(self, ind1, ind2):
        return cxOnePoint(ind1, ind2)

    @_pre_test
    def _random_mutation_operator(self, individual):
        """Perform a replacement, insertion, or shrink mutation on an individual.

        Parameters
        ----------
        individual: DEAP individual
            A list of pipeline operators and model parameters that can be
            compiled by DEAP into a callable function

        Returns
        -------
        mut_ind: DEAP individual
            Returns the individual with one of the mutations applied to it

        """
        mutation_techniques = [
            partial(gp.mutInsert, pset=self._pset),
            partial(mutNodeReplacement, pset=self._pset),
            partial(gp.mutShrink)
        ]
        return np.random.choice(mutation_techniques)(individual)

    def _gen_grow_safe(self, pset, min_, max_, type_=None):
        """Generate an expression where each leaf might have a different depth between min_ and max_.

        Parameters
        ----------
        pset: PrimitiveSetTyped
            Primitive set from which primitives are selected.
        min_: int
            Minimum height of the produced trees.
        max_: int
            Maximum Height of the produced trees.
        type_: class
            The type that should return the tree when called, when
                  :obj:None (default) the type of :pset: (pset.ret)
                  is assumed.
        Returns
        -------
        individual: list
            A grown tree with leaves at possibly different depths.
        """
        def condition(height, depth, type_):
            """Stop when the depth is equal to height or when a node should be a terminal."""
            return type_ not in [np.ndarray, Output_Array] or depth == height

        return self._generate(pset, min_, max_, condition, type_)


    def _operator_count(self, individual):
        """Count the number of pipeline operators as a measure of pipeline complexity

        Parameters
        ----------
        individual: list
            A grown tree with leaves at possibly different depths
            dependending on the condition function.

        Returns
        -------
        operator_count: int
            How many operators in a pipeline
        """
        operator_count = 0
        for i in range(len(individual)):
            node = individual[i]
            if type(node) is deap.gp.Primitive and node.name != 'CombineDFs':
                operator_count += 1
        return operator_count

    def _update_pbar(self, val, resulting_score_list):
        """Update self._pbar during pipeline evaluration

        Parameters
        ----------
        val: float or "Timeout"
            CV scores
        resulting_score_list: list
            A list of CV scores

        Returns
        -------
        resulting_score_list: list
            A updated list of CV scores
        """
        if not self._pbar.disable:
            self._pbar.update(1)
        if val == 'Timeout':
            if self.verbosity > 2:
                self._pbar.write('Skipped pipeline #{0} due to time out. '
                                 'Continuing to the next pipeline.'.format(self._pbar.n))
            resulting_score_list.append(-float('inf'))
        else:
            resulting_score_list.append(val)
        return resulting_score_list

    @_pre_test
    def _generate(self, pset, min_, max_, condition, type_=None):
        """Generate a Tree as a list of lists.

        The tree is build from the root to the leaves, and it stop growing when
        the condition is fulfilled.

        Parameters
        ----------
        pset: PrimitiveSetTyped
            Primitive set from which primitives are selected.
        min_: int
            Minimum height of the produced trees.
        max_: int
            Maximum Height of the produced trees.
        condition: function
            The condition is a function that takes two arguments,
            the height of the tree to build and the current
            depth in the tree.
        type_: class
            The type that should return the tree when called, when
            :obj:None (default) no return type is enforced.

        Returns
        -------
        individual: list
            A grown tree with leaves at possibly different depths
            dependending on the condition function.
        """
        if type_ is None:
            type_ = pset.ret
        expr = []
        height = np.random.randint(min_, max_)
        stack = [(0, type_)]
        while len(stack) != 0:
            depth, type_ = stack.pop()

            # We've added a type_ parameter to the condition function
            if condition(height, depth, type_):
                try:
                    term = np.random.choice(pset.terminals[type_])
                except IndexError:
                    _, _, traceback = sys.exc_info()
                    raise IndexError(
                        'The gp.generate function tried to add '
                        'a terminal of type {}, but there is'
                        'none available. {}'.format(type_, traceback)
                        )
                if inspect.isclass(term):
                    term = term()
                expr.append(term)
            else:
                try:
                    prim = np.random.choice(pset.primitives[type_])
                except IndexError:
                    _, _, traceback = sys.exc_info()
                    raise IndexError(
                        'The gp.generate function tried to add '
                        'a primitive of type {}, but there is'
                        'none available. {}'.format(type_, traceback)
                        )
                expr.append(prim)
                for arg in reversed(prim.args):
                    stack.append((depth+1, arg))
        return expr<|MERGE_RESOLUTION|>--- conflicted
+++ resolved
@@ -948,27 +948,6 @@
                 eval_individuals_str.append(individual_str)
                 sklearn_pipeline_list.append(sklearn_pipeline)
 
-<<<<<<< HEAD
-        # evaluate pipeline
-        resulting_score_list = []
-        # chunk size for pbar update
-        for chunk_idx in range(0, len(sklearn_pipeline_list), self.n_jobs * 4):
-            jobs = []
-            for sklearn_pipeline in sklearn_pipeline_list[chunk_idx:chunk_idx + self.n_jobs * 4]:
-                job = delayed(_wrapped_cross_val_score)(
-                    sklearn_pipeline=sklearn_pipeline,
-                    features=features,
-                    target=target,
-                    cv=self.cv,
-                    scoring_function=self.scoring_function,
-                    sample_weight=sample_weight,
-                    max_eval_time_mins=self.max_eval_time_mins,
-                    groups=groups
-                )
-                jobs.append(job)
-            parallel = Parallel(n_jobs=self.n_jobs, verbose=0, pre_dispatch='2*n_jobs')
-            tmp_result_score = parallel(jobs)
-=======
         # Make the partial function that will be called below
         partial_wrapped_cross_val_score = partial(_wrapped_cross_val_score,
                             features=features,
@@ -979,7 +958,6 @@
                             max_eval_time_mins=self.max_eval_time_mins,
                             groups=groups
                             )
->>>>>>> 2b0c29cc
 
         resulting_score_list = []
         # Don't use parallelization if n_jobs==1
